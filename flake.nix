--- conflicted
+++ resolved
@@ -28,137 +28,8 @@
     }:
     flake-utils.lib.eachDefaultSystem
       (system:
-<<<<<<< HEAD
-        let
-          pkgs = import nixpkgs {
-            inherit system;
-            config.allowUnfree = true;
-          };
-          clipper2 = pkgs.clipper2.overrideAttrs (_: _: {
-            version = "14052024";
-            src = clipper2-src;
-          });
-          manifold =
-            { parallel-backend ? "none"
-            , doCheck ? true
-            , build-tools ? [ ]
-            , ...
-            }: pkgs.stdenv.mkDerivation {
-              inherit doCheck;
-              pname = "manifold-${parallel-backend}";
-              version = "3.0.0";
-              src = self;
-              nativeBuildInputs = (with pkgs; [
-                cmake
-                ninja
-                (python3.withPackages
-                  (ps: with ps; [ nanobind trimesh pytest ]))
-                gtest
-                pkg-config
-              ]) ++ build-tools;
-              buildInputs = with pkgs; [
-                clipper2
-                assimp
-              ];
-              cmakeFlags = [
-                "-DMANIFOLD_CBIND=ON"
-                "-DMANIFOLD_EXPORT=ON"
-                "-DBUILD_SHARED_LIBS=ON"
-                "-DMANIFOLD_PAR=${pkgs.lib.strings.toUpper parallel-backend}"
-              ];
-              checkPhase = ''
-                cd test
-                ./manifold_test
-                cd ../
-              '';
-            };
-          parallelBackends = [
-            { parallel-backend = "none"; }
-            {
-              parallel-backend = "tbb";
-              build-tools = with pkgs; [ tbb pkg-config ];
-            }
-          ];
-        in
-        {
-          packages = (builtins.listToAttrs
-            (map
-              (x: {
-                name = "manifold-" + x.parallel-backend;
-                value = manifold x;
-              })
-              parallelBackends)) // {
-            manifold-js = pkgs.buildEmscriptenPackage {
-              name = "manifold-js";
-              version = "3.0.0";
-              src = self;
-              nativeBuildInputs = (with pkgs; [ cmake python39 ]);
-              buildInputs = [ pkgs.nodejs ];
-              configurePhase = ''
-                cp -r ${clipper2-src} clipper2
-                chmod -R +w clipper2
-                mkdir -p .emscriptencache
-                export EM_CACHE=$(pwd)/.emscriptencache
-                mkdir build
-                cd build
-                emcmake cmake -DCMAKE_BUILD_TYPE=Release \
-                -DFETCHCONTENT_SOURCE_DIR_GOOGLETEST=${gtest-src} \
-                -DFETCHCONTENT_SOURCE_DIR_CLIPPER2=../clipper2 ..
-              '';
-              buildPhase = ''
-                emmake make -j''${NIX_BUILD_CORES}
-              '';
-              checkPhase = ''
-                cd test
-                node manifold_test.js
-                cd ../
-              '';
-              installPhase = ''
-                mkdir -p $out
-                cp {extras,wasm}/*.js $out/
-                cp {extras,wasm}/*.wasm $out/
-              '';
-            };
-            # but how should we make it work with other python versions?
-            manifold3d = with pkgs.python3Packages; buildPythonPackage {
-              pname = "manifold3d";
-              version = "3.0.0";
-              src = self;
-              propagatedBuildInputs = [
-                numpy
-              ];
-              buildInputs = with pkgs; [
-                tbb
-                clipper2
-              ];
-              nativeBuildInputs = with pkgs; [
-                cmake
-                ninja
-                setuptools
-                scikit-build-core
-                pyproject-metadata
-                pathspec
-                pkg-config
-              ];
-              checkInputs = [
-                nanobind
-                trimesh
-                pytest
-              ];
-              format = "pyproject";
-              dontUseCmakeConfigure = true;
-              doCheck = true;
-              checkPhase = ''
-                python3 bindings/python/examples/run_all.py
-                python3 -m pytest
-              '';
-            };
-          };
-          devShell = pkgs.mkShell {
-            buildInputs = with pkgs; [
-=======
       let
-        manifold-version = "2.5.1";
+        manifold-version = "3.0.0";
         pkgs = import nixpkgs {
           inherit system;
           overlays = [
@@ -219,7 +90,6 @@
             version = manifold-version;
             src = self;
             nativeBuildInputs = (with pkgs; [
->>>>>>> 125dbd41
               cmake
               ninja
               (python3.withPackages
