name: Deploy documentation 

on:
  push:
    branches:
      - master

jobs:
  deploy_github_pages:
    runs-on: ubuntu-20.04

    steps:
    - uses: actions/checkout@v3

<<<<<<< HEAD
    - name: Copy deployables
      run: |
        mkdir public
        mv ./samples ./public
        mv ./docs ./public
        mv ./bindings/wasm/examples/* ./public
=======
    - name: Move editor to root
      run: ./deploy.sh
>>>>>>> d5b5f044

    - name: Download WASM files
      uses: dawidd6/action-download-artifact@v2
      with:
        workflow: manifold.yml
        pr: ${{github.event.pull_request.number}}
        name: wasm
        path: ./public

    - name: Doxygen Action
      uses: mattnotmitt/doxygen-action@v1

    - name: Deploy to Github Pages
      uses: peaceiris/actions-gh-pages@v3
      with:
        github_token: ${{ secrets.GITHUB_TOKEN }}
        publish_branch: gh-pages
        force_orphan: true
        cname: manifoldcad.org
        publish_dir: ./public<|MERGE_RESOLUTION|>--- conflicted
+++ resolved
@@ -12,17 +12,12 @@
     steps:
     - uses: actions/checkout@v3
 
-<<<<<<< HEAD
-    - name: Copy deployables
+    - name: Move deployables
       run: |
         mkdir public
         mv ./samples ./public
         mv ./docs ./public
         mv ./bindings/wasm/examples/* ./public
-=======
-    - name: Move editor to root
-      run: ./deploy.sh
->>>>>>> d5b5f044
 
     - name: Download WASM files
       uses: dawidd6/action-download-artifact@v2
