# Copyright 2020 The Manifold Authors.
#
# Licensed under the Apache License, Version 2.0 (the "License");
# you may not use this file except in compliance with the License.
# You may obtain a copy of the License at
#
# https://www.apache.org/licenses/LICENSE-2.0
#
# Unless required by applicable law or agreed to in writing, software
# distributed under the License is distributed on an "AS IS" BASIS,
# WITHOUT WARRANTIES OR CONDITIONS OF ANY KIND, either express or implied.
# See the License for the specific language governing permissions and
# limitations under the License.

cmake_minimum_required(VERSION 3.18)
project(manifold LANGUAGES CXX)

set(CMAKE_VERBOSE_MAKEFILE ON)
set(CMAKE_EXPORT_COMPILE_COMMANDS ON)

option(MANIFOLD_EXPORT "Build mesh export (via assimp) utility library" OFF)
option(MANIFOLD_TEST "Enable testing suite" ON)
option(MANIFOLD_DEBUG "Enable debug tracing/timing" OFF)
option(MANIFOLD_PYBIND "Build python bindings" ON)
option(MANIFOLD_CBIND "Build C (FFI) bindings" OFF)
option(TRACY_ENABLE "Use tracy profiling" OFF) 
option(TRACY_MEMORY_USAGE "Track memory allocation with tracy (expensive)" OFF)
option(BUILD_TEST_CGAL "Build CGAL performance comparisons" OFF)
set(MANIFOLD_PAR "NONE" CACHE STRING "Parallel backend, either \"TBB\" or \"NONE\"")
set(MANIFOLD_FLAGS "" CACHE STRING "Manifold compiler flags")

if(TRACY_ENABLE)
  option(CMAKE_BUILD_TYPE "Build type" RelWithDebInfo)
  if(TRACY_MEMORY_USAGE)
    set(MANIFOLD_FLAGS ${MANIFOLD_FLAGS} -DTRACY_MEMORY_USAGE)
  endif()
  if(NOT MSVC)
  set(CMAKE_CXX_FLAGS "${CMAKE_CXX_FLAGS} -fno-omit-frame-pointer")
  endif()
else()
  option(CMAKE_BUILD_TYPE "Build type" Release)
endif()

<<<<<<< HEAD
=======
if(NOT MSVC)
  set(MANIFOLD_FLAGS ${MANIFOLD_FLAGS} -O3)
endif()

>>>>>>> 1d6a89ac
if(EMSCRIPTEN)
  message("Building for Emscripten")
  set(MANIFOLD_FLAGS -fexceptions -D_LIBCUDACXX_HAS_THREAD_API_EXTERNAL -D_LIBCUDACXX_HAS_THREAD_API_CUDA)
  set(CMAKE_EXE_LINKER_FLAGS "${CMAKE_EXE_LINKER_FLAGS} -sALLOW_MEMORY_GROWTH=1 -fexceptions -sDISABLE_EXCEPTION_CATCHING=0")
  set(MANIFOLD_PYBIND OFF)
endif()

if(MANIFOLD_PYBIND)
  set(CMAKE_POSITION_INDEPENDENT_CODE ON)
  if(Python_VERSION VERSION_LESS 3.12)
    find_package(Python COMPONENTS Interpreter Development.Module REQUIRED)
  else()
    find_package(Python COMPONENTS Interpreter Development.SABIModule REQUIRED)
  endif()
endif()

set(THRUST_INC_DIR ${PROJECT_SOURCE_DIR}/src/third_party/thrust)

if(CMAKE_EXPORT_COMPILE_COMMANDS AND NOT EMSCRIPTEN)
  # for nixos
  set(CMAKE_CXX_STANDARD_INCLUDE_DIRECTORIES 
      ${CMAKE_CXX_IMPLICIT_INCLUDE_DIRECTORIES})
endif()

if (MSVC)
  set(MANIFOLD_FLAGS ${MANIFOLD_FLAGS} /DNOMINMAX)
else()
  if (CMAKE_CXX_COMPILER_ID STREQUAL "GNU")
    set(WARNING_FLAGS -Werror -Wall -Wno-sign-compare -Wno-unused -Wno-array-bounds -Wno-stringop-overflow)
  else()
    set(WARNING_FLAGS -Werror -Wall -Wno-sign-compare -Wno-unused)
  endif()
  set(MANIFOLD_FLAGS ${MANIFOLD_FLAGS} ${WARNING_FLAGS} -O3)
endif()

if(CODE_COVERAGE AND NOT MSVC)
  set(COVERAGE_FLAGS -coverage -fno-inline-small-functions -fkeep-inline-functions -fkeep-static-functions)
  set(MANIFOLD_FLAGS ${MANIFOLD_FLAGS} ${COVERAGE_FLAGS})
  add_link_options("-coverage")
endif()

include(GNUInstallDirs)

add_subdirectory(src)
add_subdirectory(bindings)

if(MANIFOLD_EXPORT)
  add_subdirectory(meshIO)
endif()

if(MANIFOLD_TEST)
  add_subdirectory(samples)
  add_subdirectory(test)
  add_subdirectory(extras)
endif()<|MERGE_RESOLUTION|>--- conflicted
+++ resolved
@@ -41,13 +41,6 @@
   option(CMAKE_BUILD_TYPE "Build type" Release)
 endif()
 
-<<<<<<< HEAD
-=======
-if(NOT MSVC)
-  set(MANIFOLD_FLAGS ${MANIFOLD_FLAGS} -O3)
-endif()
-
->>>>>>> 1d6a89ac
 if(EMSCRIPTEN)
   message("Building for Emscripten")
   set(MANIFOLD_FLAGS -fexceptions -D_LIBCUDACXX_HAS_THREAD_API_EXTERNAL -D_LIBCUDACXX_HAS_THREAD_API_CUDA)
