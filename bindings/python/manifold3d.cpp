// Copyright 2022 The Manifold Authors.
//
// Licensed under the Apache License, Version 2.0 (the "License");
// you may not use this file except in compliance with the License.
// You may obtain a copy of the License at
//
//      http://www.apache.org/licenses/LICENSE-2.0
//
// Unless required by applicable law or agreed to in writing, software
// distributed under the License is distributed on an "AS IS" BASIS,
// WITHOUT WARRANTIES OR CONDITIONS OF ANY KIND, either express or implied.
// See the License for the specific language governing permissions and
// limitations under the License.

#include <optional>
#include <string>

#include "cross_section.h"
#include "manifold.h"
#include "nanobind/nanobind.h"
#include "nanobind/ndarray.h"
#include "nanobind/operators.h"
#include "nanobind/stl/function.h"
#include "nanobind/stl/optional.h"
#include "nanobind/stl/pair.h"
#include "nanobind/stl/tuple.h"
#include "nanobind/stl/vector.h"
#include "polygon.h"
#include "sdf.h"

namespace nb = nanobind;
using namespace manifold;

template <class T>
struct glm_name {};
template <>
struct glm_name<glm::vec3> {
  static constexpr char const name[] = "Floatx3";
  static constexpr char const multi_name[] = "FloatNx3";
};
template <>
struct glm_name<glm::vec2> {
  static constexpr char const name[] = "Floatx2";
  static constexpr char const multi_name[] = "FloatNx2";
};
template <>
struct glm_name<glm::ivec3> {
  static constexpr char const name[] = "Intx3";
  static constexpr char const multi_name[] = "IntNx3";
};
template <>
struct glm_name<glm::mat4x3> {
  static constexpr char const name[] = "Float3x4";
};
template <>
struct glm_name<glm::mat3x2> {
  static constexpr char const name[] = "Float2x3";
};

// handle glm::vecN
template <class T, int N, glm::qualifier Q>
struct nb::detail::type_caster<glm::vec<N, T, Q>> {
  using glm_type = glm::vec<N, T, Q>;
  NB_TYPE_CASTER(glm_type, const_name(glm_name<glm_type>::name));

  bool from_python(handle src, uint8_t flags, cleanup_list *cleanup) noexcept {
    int size = PyObject_Size(src.ptr());  // negative on failure
    if (size != N) return false;
    make_caster<T> t_cast;
    for (size_t i = 0; i < size; i++) {
      if (!t_cast.from_python(src[i], flags, cleanup)) return false;
      value[i] = t_cast.value;
    }
    return true;
  }
  static handle from_cpp(glm_type vec, rv_policy policy,
                         cleanup_list *cleanup) noexcept {
    nb::list out;
    for (int i = 0; i < N; i++) out.append(vec[i]);
    return out.release();
  }
};

// handle glm::matMxN
template <class T, int C, int R, glm::qualifier Q>
struct nb::detail::type_caster<glm::mat<C, R, T, Q>> {
  using glm_type = glm::mat<C, R, T, Q>;
  using numpy_type = nb::ndarray<nb::numpy, T, nb::shape<R, C>>;
  NB_TYPE_CASTER(glm_type, const_name(glm_name<glm_type>::name));

  bool from_python(handle src, uint8_t flags, cleanup_list *cleanup) noexcept {
    int rows = PyObject_Size(src.ptr());  // negative on failure
    if (rows != R) return false;
    for (size_t i = 0; i < R; i++) {
      const nb::object &slice = src[i];
      int cols = PyObject_Size(slice.ptr());  // negative on failure
      if (cols != C) return false;
      for (size_t j = 0; j < C; j++) {
        make_caster<T> t_cast;
        if (!t_cast.from_python(slice[j], flags, cleanup)) return false;
        value[j][i] = t_cast.value;
      }
    }
    return true;
  }
  static handle from_cpp(glm_type mat, rv_policy policy,
                         cleanup_list *cleanup) noexcept {
    T *buffer = new T[R * C];
    nb::capsule mem_mgr(buffer, [](void *p) noexcept { delete[](T *) p; });
    for (int i = 0; i < R; i++) {
      for (int j = 0; j < C; j++) {
        // py is (Rows, Cols), glm is (Cols, Rows)
        buffer[i * C + j] = mat[j][i];
      }
    }
    numpy_type arr{buffer, {R, C}, std::move(mem_mgr)};
    return ndarray_wrap(arr.handle(), int(ndarray_framework::numpy), policy,
                        cleanup);
  }
};

// handle std::vector<glm::vecN>
template <class T, int N, glm::qualifier Q>
struct nb::detail::type_caster<std::vector<glm::vec<N, T, Q>>> {
  using glm_type = glm::vec<N, T, Q>;
  using numpy_type = nb::ndarray<nb::numpy, T, nb::shape<nb::any, N>>;
  NB_TYPE_CASTER(std::vector<glm_type>,
                 const_name(glm_name<glm_type>::multi_name));

  bool from_python(handle src, uint8_t flags, cleanup_list *cleanup) noexcept {
    make_caster<numpy_type> arr_cast;
    if (arr_cast.from_python(src, flags, cleanup)) {
      int num_vec = arr_cast.value.shape(0);
      value.resize(num_vec);
      for (int i = 0; i < num_vec; i++) {
        for (int j = 0; j < N; j++) {
          value[i][j] = arr_cast.value(i, j);
        }
      }
    } else {
      int num_vec = PyObject_Size(src.ptr());  // negative on failure
      if (num_vec < 0) return false;
      value.resize(num_vec);
      for (int i = 0; i < num_vec; i++) {
        make_caster<glm_type> vec_cast;
        if (!vec_cast.from_python(src[i], flags, cleanup)) return false;
        value[i] = vec_cast.value;
      }
    }
    return true;
  }
  static handle from_cpp(Value vec, rv_policy policy,
                         cleanup_list *cleanup) noexcept {
    size_t num_vec = vec.size();
    T *buffer = new T[num_vec * N];
    nb::capsule mem_mgr(buffer, [](void *p) noexcept { delete[](T *) p; });
    for (int i = 0; i < num_vec; i++) {
      for (int j = 0; j < N; j++) {
        buffer[i * N + j] = vec[i][j];
      }
    }
    numpy_type arr{buffer, {num_vec, N}, std::move(mem_mgr)};
    return ndarray_wrap(arr.handle(), int(ndarray_framework::numpy), policy,
                        cleanup);
  }
};

// handle VecView<glm::vec*>
template <class T, int N, glm::qualifier Q>
struct nb::detail::type_caster<manifold::VecView<glm::vec<N, T, Q>>> {
  using glm_type = glm::vec<N, T, Q>;
  using numpy_type = nb::ndarray<nb::numpy, T, nb::shape<nb::any, N>>;
  NB_TYPE_CASTER(manifold::VecView<glm_type>,
                 const_name(glm_name<glm_type>::multi_name));

  bool from_python(handle src, uint8_t flags, cleanup_list *cleanup) noexcept {
    make_caster<numpy_type> arr_cast;
    if (!arr_cast.from_python(src, flags, cleanup)) return false;
    // TODO try 2d iterators if numpy cast fails
    int num_vec = arr_cast.value.shape(0);
    if (num_vec != value.size()) return false;
    for (int i = 0; i < num_vec; i++) {
      for (int j = 0; j < N; j++) {
        value[i][j] = arr_cast.value(i, j);
      }
    }
    return true;
  }
  static handle from_cpp(Value vec, rv_policy policy,
                         cleanup_list *cleanup) noexcept {
    size_t num_vec = vec.size();
    static_assert(sizeof(vec[0]) == (N * sizeof(T)),
                  "VecView -> numpy requires packed structs");
    numpy_type arr{&vec[0], {num_vec, N}};
    return ndarray_wrap(arr.handle(), int(ndarray_framework::numpy), policy,
                        cleanup);
  }
};

template <typename T>
std::vector<T> toVector(const T *arr, size_t size) {
  return std::vector<T>(arr, arr + size);
}

NB_MODULE(manifold3d, m) {
  m.doc() = "Python binding for the Manifold library.";

  m.def("set_min_circular_angle", Quality::SetMinCircularAngle,
        nb::arg("angle"),
        "Sets an angle constraint the default number of circular segments for "
        "the CrossSection::Circle(), Manifold::Cylinder(), Manifold::Sphere(), "
        "and Manifold::Revolve() constructors. The number of segments will be "
        "rounded up to the nearest factor of four."
        "\n\n"
        ":param angle: The minimum angle in degrees between consecutive "
        "segments. The angle will increase if the the segments hit the minimum "
        "edge length.\n"
        "Default is 10 degrees.");

  m.def("set_min_circular_edge_length", Quality::SetMinCircularEdgeLength,
        nb::arg("length"),
        "Sets a length constraint the default number of circular segments for "
        "the CrossSection::Circle(), Manifold::Cylinder(), Manifold::Sphere(), "
        "and Manifold::Revolve() constructors. The number of segments will be "
        "rounded up to the nearest factor of four."
        "\n\n"
        ":param length: The minimum length of segments. The length will "
        "increase if the the segments hit the minimum angle. Default is 1.0.");

  m.def("set_circular_segments", Quality::SetCircularSegments,
        nb::arg("number"),
        "Sets the default number of circular segments for the "
        "CrossSection::Circle(), Manifold::Cylinder(), Manifold::Sphere(), and "
        "Manifold::Revolve() constructors. Overrides the edge length and angle "
        "constraints and sets the number of segments to exactly this value."
        "\n\n"
        ":param number: Number of circular segments. Default is 0, meaning no "
        "constraint is applied.");

  m.def("get_circular_segments", Quality::GetCircularSegments,
        nb::arg("radius"),
        "Determine the result of the SetMinCircularAngle(), "
        "SetMinCircularEdgeLength(), and SetCircularSegments() defaults."
        "\n\n"
        ":param radius: For a given radius of circle, determine how many "
        "default");

  m.def("triangulate", &Triangulate, nb::arg("polygons"),
        nb::arg("precision") = -1,  // TODO document
        "Given a list polygons (each polygon shape=(N,2) dtype=float), "
        "returns the indices of the triangle vertices as a "
        "numpy.ndarray(shape=(N,3), dtype=np.uint32).");

  nb::class_<Manifold>(m, "Manifold")
      .def(nb::init<>(), "Construct empty Manifold object")
      .def(nb::init<const MeshGL &, const std::vector<float> &>(),
           nb::arg("mesh"), nb::arg("property_tolerance") = nb::list(),
           "Convert a MeshGL into a Manifold, retaining its properties and "
           "merging onlythe positions according to the merge vectors. Will "
           "return an empty Manifoldand set an Error Status if the result is "
           "not an oriented 2-manifold. Willcollapse degenerate triangles and "
           "unnecessary vertices.\n\n"
           "All fields are read, making this structure suitable for a lossless "
           "round-tripof data from GetMeshGL. For multi-material input, use "
           "ReserveIDs to set aunique originalID for each material, and sort "
           "the materials into triangleruns.\n\n"
           ":param meshGL: The input MeshGL.\n"
           ":param propertyTolerance: A vector of precision values for each "
           "property beyond position. If specified, the propertyTolerance "
           "vector must have size = numProp - 3. This is the amount of "
           "interpolation error allowed before two neighboring triangles are "
           "considered to be on a property boundary edge. Property boundary "
           "edges will be retained across operations even if thetriangles are "
           "coplanar. Defaults to 1e-5, which works well for most properties "
           "in the [-1, 1] range.")
      .def(nb::self + nb::self, "Boolean union.")
      .def(nb::self - nb::self, "Boolean difference.")
      .def(nb::self ^ nb::self, "Boolean intersection.")
      .def(
          "hull", [](const Manifold &self) { return self.Hull(); },
          "Compute the convex hull of all points in this manifold.")
      .def_static(
          "batch_hull",
          [](std::vector<Manifold> ms) { return Manifold::Hull(ms); },
          nb::arg("manifolds"),
          "Compute the convex hull enveloping a set of manifolds.")
      .def_static(
          "hull_points",
          [](std::vector<glm::vec3> pts) { return Manifold::Hull(pts); },
          nb::arg("pts"),
          "Compute the convex hull enveloping a set of 3d points.")
      .def_static(
          "batch_batch_hull", Manifold::BatchHull,
          "Compute the convex hulls enveloping multiple sets of manifolds.")
      .def_static("minkowski", Manifold::Minkowski, nb::arg("a"), nb::arg("b"),
                  nb::arg("useNaive"),
                  "Compute the minkowski sum of two manifolds.")
      .def(
          "transform", &Manifold::Transform, nb::arg("m"),
          "Transform this Manifold in space. The first three columns form a "
          "3x3 matrix transform and the last is a translation vector. This "
          "operation can be chained. Transforms are combined and applied "
          "lazily.\n"
          "\n\n"
          ":param m: The affine transform matrix to apply to all the vertices.")
      .def("translate", &Manifold::Translate, nb::arg("t"),
           "Move this Manifold in space. This operation can be chained. "
           "Transforms are combined and applied lazily."
           "\n\n"
           ":param t: The vector to add to every vertex.")
      .def("scale", &Manifold::Scale, nb::arg("v"),
           "Scale this Manifold in space. This operation can be chained. "
           "Transforms are combined and applied lazily."
           "\n\n"
           ":param v: The vector to multiply every vertex by component.")
      .def(
          "scale",
          [](const Manifold &m, float s) {
            m.Scale({s, s, s});
          },
          nb::arg("s"),
          "Scale this Manifold in space. This operation can be chained. "
          "Transforms are combined and applied lazily."
          "\n\n"
          ":param s: The scalar to multiply every vertex by component.")
      .def("mirror", &Manifold::Mirror, nb::arg("v"),
           "Mirror this Manifold in space. This operation can be chained. "
           "Transforms are combined and applied lazily."
           "\n\n"
           ":param mirror: The vector defining the axis of mirroring.")
      .def(
          "rotate",
          [](const Manifold &self, glm::vec3 v) {
            return self.Rotate(v.x, v.y, v.z);
          },
          nb::arg("v"),
          "Applies an Euler angle rotation to the manifold, first about the X "
          "axis, then Y, then Z, in degrees. We use degrees so that we can "
          "minimize rounding error, and eliminate it completely for any "
          "multiples of 90 degrees. Additionally, more efficient code paths "
          "are used to update the manifold when the transforms only rotate by "
          "multiples of 90 degrees. This operation can be chained. Transforms "
          "are combined and applied lazily."
          "\n\n"
          ":param v: [X, Y, Z] rotation in degrees.")
      .def(
          "warp", &Manifold::Warp, nb::arg("f"),
          "This function does not change the topology, but allows the vertices "
          "to be moved according to any arbitrary input function. It is easy "
          "to create a function that warps a geometrically valid object into "
          "one which overlaps, but that is not checked here, so it is up to "
          "the user to choose their function with discretion."
          "\n\n"
          ":param f: A function that modifies a given vertex position.")
      .def("warp_batch", &Manifold::WarpBatch, nb::arg("f"),
           "Same as Manifold.warp but calls `f` with a "
           "ndarray(shape=(N,3), dtype=float) and expects an ndarray "
           "of the same shape and type in return. The input array can be "
           "modified and returned if desired. "
           "\n\n"
           ":param f: A function that modifies multiple vertex positions.")
      .def(
          "set_properties",  // TODO this needs a batch version!
          [](const Manifold &self, int newNumProp,
             const std::function<nb::object(
                 glm::vec3, const nb::ndarray<nb::numpy, const float,
                                              nb::c_contig> &)> &f) {
            const int oldNumProp = self.NumProp();
            return self.SetProperties(newNumProp, [newNumProp, oldNumProp, &f](
                                                      float *newProps,
                                                      glm::vec3 v,
                                                      const float *oldProps) {
              auto result =
                  f(v, nb::ndarray<nb::numpy, const float, nb::c_contig>(
                           oldProps, {static_cast<unsigned long>(oldNumProp)}));
              nb::ndarray<float, nb::shape<nb::any>> array;
              std::vector<float> vec;
              if (nb::try_cast(result, array)) {
                if (array.ndim() != 1 || array.shape(0) != newNumProp)
                  throw std::runtime_error("Invalid vector shape, expected (" +
                                           std::to_string(newNumProp) + ")");
                for (int i = 0; i < newNumProp; i++) newProps[i] = array(i);
              } else if (nb::try_cast(result, vec)) {
                for (int i = 0; i < newNumProp; i++) newProps[i] = vec[i];
              } else {
                throw std::runtime_error(
                    "Callback in set_properties should return an array");
              }
            });
          },
          nb::arg("new_num_prop"), nb::arg("f"),
          "Create a new copy of this manifold with updated vertex properties "
          "by supplying a function that takes the existing position and "
          "properties as input. You may specify any number of output "
          "properties, allowing creation and removal of channels. Note: "
          "undefined behavior will result if you read past the number of input "
          "properties or write past the number of output properties."
          "\n\n"
          ":param new_num_prop: The new number of properties per vertex."
          ":param f: A function that modifies the properties of a given "
          "vertex.")
      .def(
          "calculate_curvature", &Manifold::CalculateCurvature,
          nb::arg("gaussian_idx"), nb::arg("mean_idx"),
          "Curvature is the inverse of the radius of curvature, and signed "
          "such that positive is convex and negative is concave. There are two "
          "orthogonal principal curvatures at any point on a manifold, with "
          "one maximum and the other minimum. Gaussian curvature is their "
          "product, while mean curvature is their sum. This approximates them "
          "for every vertex and assigns them as vertex properties on the given "
          "channels."
          "\n\n"
          ":param gaussianIdx: The property channel index in which to store "
          "the Gaussian curvature. An index < 0 will be ignored (stores "
          "nothing). The property set will be automatically expanded to "
          "include the channel index specified.\n"
          ":param meanIdx: The property channel index in which to store the "
          "mean curvature. An index < 0 will be ignored (stores nothing). The "
          "property set will be automatically expanded to include the channel "
          "index specified.")
      .def("refine", &Manifold::Refine, nb::arg("n"),
           "Increase the density of the mesh by splitting every edge into n "
           "pieces. For instance, with n = 2, each triangle will be split into "
           "4 triangles. These will all be coplanar (and will not be "
           "immediately collapsed) unless the Mesh/Manifold has "
           "halfedgeTangents specified (e.g. from the Smooth() constructor), "
           "in which case the new vertices will be moved to the interpolated "
           "surface according to their barycentric coordinates."
           "\n\n"
           ":param n: The number of pieces to split every edge into. Must be > "
           "1.")
      .def("to_mesh", &Manifold::GetMeshGL,
           nb::arg("normal_idx") = glm::ivec3(0),
           "The most complete output of this library, returning a MeshGL that "
           "is designed to easily push into a renderer, including all "
           "interleaved vertex properties that may have been input. It also "
           "includes relations to all the input meshes that form a part of "
           "this result and the transforms applied to each."
           "\n\n"
           ":param normal_idx: If the original MeshGL inputs that formed this "
           "manifold had properties corresponding to normal vectors, you can "
           "specify which property channels these are (x, y, z), which will "
           "cause this output MeshGL to automatically update these normals "
           "according to the applied transforms and front/back side. Each "
           "channel must be >= 3 and < numProp, and all original MeshGLs must "
           "use the same channels for their normals.")
      .def("num_vert", &Manifold::NumVert,
           "The number of vertices in the Manifold.")
      .def("num_edge", &Manifold::NumEdge,
           "The number of edges in the Manifold.")
      .def("num_tri", &Manifold::NumTri,
           "The number of triangles in the Manifold.")
      .def("num_prop", &Manifold::NumProp,
           "The number of properties per vertex in the Manifold")
      .def("num_prop_vert", &Manifold::NumPropVert,
           "The number of property vertices in the Manifold. This will always "
           "be >= NumVert, as some physical vertices may be duplicated to "
           "account for different properties on different neighboring "
           "triangles.")
      .def("precision", &Manifold::Precision,
           "Returns the precision of this Manifold's vertices, which tracks "
           "the approximate rounding error over all the transforms and "
           "operations that have led to this state. Any triangles that are "
           "colinear within this precision are considered degenerate and "
           "removed. This is the value of &epsilon; defining "
           "[&epsilon;-valid](https://github.com/elalish/manifold/wiki/"
           "Manifold-Library#definition-of-%CE%B5-valid).")
      .def("genus", &Manifold::Genus,
           "The genus is a topological property of the manifold, representing "
           "the number of \"handles\". A sphere is 0, torus 1, etc. It is only "
           "meaningful for a single mesh, so it is best to call Decompose() "
           "first.")
      .def(
          "volume",
          [](const Manifold &self) { return self.GetProperties().volume; },
          "Get the volume of the manifold\n This is clamped to zero for a "
          "given face if they are within the Precision().")
      .def(
          "surface_area",
          [](const Manifold &self) { return self.GetProperties().surfaceArea; },
          "Get the surface area of the manifold\n This is clamped to zero for "
          "a given face if they are within the Precision().")
      .def("original_id", &Manifold::OriginalID,
           "If this mesh is an original, this returns its meshID that can be "
           "referenced by product manifolds' MeshRelation. If this manifold is "
           "a product, this returns -1.")
      .def("as_original", &Manifold::AsOriginal,
           "This function condenses all coplanar faces in the relation, and "
           "collapses those edges. In the process the relation to ancestor "
           "meshes is lost and this new Manifold is marked an original. "
           "Properties are preserved, so if they do not match across an edge, "
           "that edge will be kept.")
      .def("is_empty", &Manifold::IsEmpty,
           "Does the Manifold have any triangles?")
      .def(
          "decompose", &Manifold::Decompose,
          "This operation returns a vector of Manifolds that are "
          "topologically disconnected. If everything is connected, the vector "
          "is length one, containing a copy of the original. It is the inverse "
          "operation of Compose().")
      .def("split", &Manifold::Split, nb::arg("cutter"),
           "Split cuts this manifold in two using the cutter manifold. The "
           "first result is the intersection, second is the difference. This "
           "is more efficient than doing them separately."
           "\n\n"
           ":param cutter: This is the manifold to cut by.\n")
      .def("split_by_plane", &Manifold::SplitByPlane, nb::arg("normal"),
           nb::arg("origin_offset"),
           "Convenient version of Split() for a half-space."
           "\n\n"
           ":param normal: This vector is normal to the cutting plane and its "
           "length does not matter. The first result is in the direction of "
           "this vector, the second result is on the opposite side.\n"
           ":param origin_offset: The distance of the plane from the origin in "
           "the direction of the normal vector.")
      .def(
          "trim_by_plane", &Manifold::TrimByPlane, nb::arg("normal"),
          nb::arg("origin_offset"),
          "Identical to SplitByPlane(), but calculating and returning only the "
          "first result."
          "\n\n"
          ":param normal: This vector is normal to the cutting plane and its "
          "length does not matter. The result is in the direction of this "
          "vector from the plane.\n"
          ":param origin_offset: The distance of the plane from the origin in "
          "the direction of the normal vector.")
      .def("slice", &Manifold::Slice, nb::arg("height"),
           "Returns the cross section of this object parallel to the X-Y plane "
           "at the specified height. Using a height equal to the bottom of the "
           "bounding box will return the bottom faces, while using a height "
           "equal to the top of the bounding box will return empty."
           "\n\n"
           ":param height: The Z-level of the slice, defaulting to zero.")
      .def("project", &Manifold::Project,
           "Returns a cross section representing the projected outline of this "
           "object onto the X-Y plane.")
      .def(
          "fracture",
          [](Manifold &self,
             const nb::ndarray<nb::numpy, const double, nb::c_contig,
                               nb::shape<nb::any, 3>> &pts,
             const nb::ndarray<nb::numpy, const double, nb::c_contig,
                               nb::shape<nb::any>> &weights) {
            std::vector<glm::dvec3> pts_vec;
            std::vector<double> weights_vec;
            auto pointData = pts.data();
            auto weightData = weights.data();
            for (int i = 0; i < pts.shape(0) * pts.shape(1);
                 i += pts.shape(1)) {
              pts_vec.push_back(
                  {pointData[i], pointData[i + 1], pointData[i + 2]});
            }
            for (int i = 0; i < weights.shape(0); i++) {
              weights_vec.push_back(weightData[i]);
            }
            return self.Fracture(pts_vec, weights_vec);
          },
          "This operation computes the fracturing of this Manifold into the "
          "chunks around the supplied points.")
      .def("convex_decomposition", &Manifold::ConvexDecomposition,
           "This operation computes the fracturing of this Manifold into the "
           "minimal number of representative convex pieces.")
      .def("status", &Manifold::Status,
           "Returns the reason for an input Mesh producing an empty Manifold. "
           "This Status only applies to Manifolds newly-created from an input "
           "Mesh - once they are combined into a new Manifold via operations, "
           "the status reverts to NoError, simply processing the problem mesh "
           "as empty. Likewise, empty meshes may still show NoError, for "
           "instance if they are small enough relative to their precision to "
           "be collapsed to nothing.")
      .def(
          "bounding_box",
          [](const Manifold &self) {
            Box b = self.BoundingBox();
            return nb::make_tuple(b.min[0], b.min[1], b.min[2], b.max[0],
                                  b.max[1], b.max[2]);
          },
          "Gets the manifold bounding box as a tuple "
          "(xmin, ymin, zmin, xmax, ymax, zmax).")
      .def_static(
          "smooth",
          [](const MeshGL &mesh, std::vector<int> sharpened_edges,
             std::vector<float> edge_smoothness) {
            if (sharpened_edges.size() != edge_smoothness.size()) {
              throw std::runtime_error(
                  "sharpened_edges.size() != edge_smoothness.size()");
            }
            std::vector<Smoothness> vec(sharpened_edges.size());
            for (int i = 0; i < vec.size(); i++) {
              vec[i] = {sharpened_edges[i], edge_smoothness[i]};
            }
            return Manifold::Smooth(mesh, vec);
          },
          nb::arg("mesh"), nb::arg("sharpened_edges") = nb::list(),
          nb::arg("edge_smoothness") = nb::list(),
          "Constructs a smooth version of the input mesh by creating tangents; "
          "this method will throw if you have supplied tangents with your "
          "mesh already. The actual triangle resolution is unchanged; use the "
          "Refine() method to interpolate to a higher-resolution curve."
          "\n\n"
          "By default, every edge is calculated for maximum smoothness (very "
          "much approximately), attempting to minimize the maximum mean "
          "Curvature magnitude. No higher-order derivatives are considered, "
          "as the interpolation is independent per triangle, only sharing "
          "constraints on their boundaries."
          "\n\n"
          ":param mesh: input Mesh.\n"
          ":param sharpened_edges: If desired, you can supply a vector of "
          "sharpened halfedges, which should in general be a small subset of "
          "all halfedges. The halfedge index is "
          "(3 * triangle index + [0,1,2] where 0 is the edge between triVert 0 "
          "and 1, etc)."
          ":param edge_smoothness: must be same length as shapened_edges. "
          "Each entry specifies the desired smoothness (between zero and one, "
          "with one being the default for all unspecified halfedges)"
          "\n\n"
          "At a smoothness value of zero, a sharp crease is made. The "
          "smoothness is interpolated along each edge, so the specified value "
          "should be thought of as an average. Where exactly two sharpened "
          "edges meet at a vertex, their tangents are rotated to be colinear "
          "so that the sharpened edge can be continuous. Vertices with only "
          "one sharpened edge are completely smooth, allowing sharpened edges "
          "to smoothly vanish at termination. A single vertex can be sharpened "
          "by sharping all edges that are incident on it, allowing cones to be "
          "formed.")
      .def_static("compose", &Manifold::Compose, nb::arg("manifolds"),
                  "combine several manifolds into one without checking for "
                  "intersections.")
      .def_static(
          "tetrahedron", &Manifold::Tetrahedron,
          "Constructs a tetrahedron centered at the origin with one vertex at "
          "(1,1,1) and the rest at similarly symmetric points.")
      .def_static(
          "cube", &Manifold::Cube, nb::arg("size") = glm::vec3{1, 1, 1},
          nb::arg("center") = false,
          "Constructs a unit cube (edge lengths all one), by default in the "
          "first octant, touching the origin."
          "\n\n"
          ":param size: The X, Y, and Z dimensions of the box.\n"
          ":param center: Set to true to shift the center to the origin.")
      .def_static(
          "cylinder", &Manifold::Cylinder, nb::arg("height"),
          nb::arg("radius_low"), nb::arg("radius_high") = -1.0f,
          nb::arg("circular_segments") = 0, nb::arg("center") = false,
          "A convenience constructor for the common case of extruding a "
          "circle. Can also form cones if both radii are specified."
          "\n\n"
          ":param height: Z-extent\n"
          ":param radius_low: Radius of bottom circle. Must be positive.\n"
          ":param radius_high: Radius of top circle. Can equal zero. Default "
          "(-1) is equal to radius_low.\n"
          ":param circular_segments: How many line segments to use around the "
          "circle. Default (-1) is calculated by the static Defaults.\n"
          ":param center: Set to true to shift the center to the origin. "
          "Default is origin at the bottom.")
      .def_static(
<<<<<<< HEAD
          "sphere",
          [](float radius,
             int circularSegments =
                 0) { return Manifold::Sphere(radius, circularSegments); },
          nb::arg("radius"), nb::arg("circular_segments") = 0,
=======
          "sphere", &Manifold::Sphere, nb::arg("radius"),
          nb::arg("circular_segments") = 0,
>>>>>>> 7d564cfb
          "Constructs a geodesic sphere of a given radius.\n"
          "\n"
          ":param radius: Radius of the sphere. Must be positive.\n"
          ":param circular_segments: Number of segments along its diameter. "
          "This number will always be rounded up to the nearest factor of "
          "four, as this sphere is constructed by refining an octahedron. This "
          "means there are a circle of vertices on all three of the axis "
          "planes. Default is calculated by the static Defaults.")
      .def_static("reserve_ids", Manifold::ReserveIDs, nb::arg("n"),
                  "Returns the first of n sequential new unique mesh IDs for "
                  "marking sets of triangles that can be looked up after "
                  "further operations. Assign to MeshGL.runOriginalID vector");

  nb::class_<MeshGL>(m, "Mesh")
      .def(
          // note that reshape requires mutable ndarray, but this will not
          // affect the original array passed into the function
          "__init__",
          [](MeshGL *self,
             nb::ndarray<float, nb::shape<nb::any, nb::any>, nb::c_contig>
                 &vertProp,
             nb::ndarray<uint32_t, nb::shape<nb::any, 3>, nb::c_contig>
                 &triVerts,
             const std::optional<nb::ndarray<uint32_t, nb::shape<nb::any>,
                                             nb::c_contig>> &mergeFromVert,
             const std::optional<nb::ndarray<uint32_t, nb::shape<nb::any>,
                                             nb::c_contig>> &mergeToVert,
             const std::optional<nb::ndarray<uint32_t, nb::shape<nb::any>,
                                             nb::c_contig>> &runIndex,
             const std::optional<nb::ndarray<uint32_t, nb::shape<nb::any>,
                                             nb::c_contig>> &runOriginalID,
             std::optional<nb::ndarray<float, nb::shape<nb::any, 4, 3>,
                                       nb::c_contig>> &runTransform,
             const std::optional<nb::ndarray<uint32_t, nb::shape<nb::any>,
                                             nb::c_contig>> &faceID,
             const std::optional<nb::ndarray<float, nb::shape<nb::any, 3, 4>,
                                             nb::c_contig>> &halfedgeTangent,
             float precision) {
    new (self) MeshGL();
    MeshGL &out = *self;
    out.numProp = vertProp.shape(1);
    out.vertProperties = toVector<float>(vertProp.data(), vertProp.size());

    out.triVerts = toVector<uint32_t>(triVerts.data(), triVerts.size());

    if (mergeFromVert.has_value())
      out.mergeFromVert =
          toVector<uint32_t>(mergeFromVert->data(), mergeFromVert->size());

    if (mergeToVert.has_value())
      out.mergeToVert =
          toVector<uint32_t>(mergeToVert->data(), mergeToVert->size());

    if (runIndex.has_value())
      out.runIndex = toVector<uint32_t>(runIndex->data(), runIndex->size());

    if (runOriginalID.has_value())
      out.runOriginalID =
          toVector<uint32_t>(runOriginalID->data(), runOriginalID->size());

    if (runTransform.has_value()) {
      out.runTransform =
          toVector<float>(runTransform->data(), runTransform->size());
    }

    if (faceID.has_value())
      out.faceID = toVector<uint32_t>(faceID->data(), faceID->size());

    if (halfedgeTangent.has_value()) {
      out.halfedgeTangent =
          toVector<float>(halfedgeTangent->data(), halfedgeTangent->size());
    }
          },
          nb::arg("vert_properties"), nb::arg("tri_verts"),
          nb::arg("merge_from_vert") = nb::none(),
          nb::arg("merge_to_vert") = nb::none(),
          nb::arg("run_index") = nb::none(),
          nb::arg("run_original_id") = nb::none(),
          nb::arg("run_transform") = nb::none(),
          nb::arg("face_id") = nb::none(),
          nb::arg("halfedge_tangent") = nb::none(), nb::arg("precision") = 0)
      .def_prop_ro("vert_properties",
                   [](const MeshGL &self) {
    return nb::ndarray<nb::numpy, const float, nb::c_contig>(
        self.vertProperties.data(),
        {self.vertProperties.size() / self.numProp, self.numProp});
                   }, nb::rv_policy::reference_internal)
      .def_prop_ro("tri_verts",
                   [](const MeshGL &self) {
    return nb::ndarray<nb::numpy, const int, nb::c_contig>(
        self.triVerts.data(), {self.triVerts.size() / 3, 3});
                   }, nb::rv_policy::reference_internal)
      .def_prop_ro("run_transform",
                   [](const MeshGL &self) {
    return nb::ndarray<nb::numpy, const float, nb::c_contig>(
        self.runTransform.data(), {self.runTransform.size() / 12, 4, 3});
                   }, nb::rv_policy::reference_internal)
      .def_prop_ro("halfedge_tangent",
                   [](const MeshGL &self) {
    return nb::ndarray<nb::numpy, const float, nb::c_contig>(
        self.halfedgeTangent.data(), {self.halfedgeTangent.size() / 12, 3, 4});
                   }, nb::rv_policy::reference_internal)
      .def_ro("merge_from_vert", &MeshGL::mergeFromVert)
      .def_ro("merge_to_vert", &MeshGL::mergeToVert)
      .def_ro("run_index", &MeshGL::runIndex)
      .def_ro("run_original_id", &MeshGL::runOriginalID)
      .def_ro("face_id", &MeshGL::faceID)
      .def_static(
          "level_set", 
          [](const std::function<float(float, float, float)> &f,
             std::vector<float> bounds, float edgeLength, float level = 0.0) {
    // Same format as Manifold.bounding_box
    Box bound = {glm::vec3(bounds[0], bounds[1], bounds[2]),
                 glm::vec3(bounds[3], bounds[4], bounds[5])};

    std::function<float(glm::vec3)> cppToPython = [&f](glm::vec3 v) {
      return f(v.x, v.y, v.z);
    };
    Mesh result = LevelSet(cppToPython, bound, edgeLength, level, false);
    return MeshGL(result);
          },
          nb::arg("f"), nb::arg("bounds"), nb::arg("edgeLength"),
          nb::arg("level") = 0.0,
          "Constructs a level-set Mesh from the input Signed-Distance Function "
          "(SDF) This uses a form of Marching Tetrahedra (akin to Marching "
          "Cubes, but better for manifoldness). Instead of using a cubic grid, "
          "it uses a body-centered cubic grid (two shifted cubic grids). This "
          "means if your function's interior exceeds the given bounds, you "
          "will see a kind of egg-crate shape closing off the manifold, which "
          "is due to the underlying grid."
          "\n\n"
          ":param f: The signed-distance functor, containing this function "
          "signature: `def sdf(xyz : tuple) -> float:`, which returns the "
          "signed distance of a given point in R^3. Positive values are "
          "inside, negative outside."
          ":param bounds: An axis-aligned box that defines the extent of the "
          "grid."
          ":param edgeLength: Approximate maximum edge length of the triangles "
          "in the final result.  This affects grid spacing, and hence has a "
          "strong effect on performance."
          ":param level: You can inset your Mesh by using a positive value, or "
          "outset it with a negative value."
          ":return Mesh: This mesh is guaranteed to be manifold."
          "Use Manifold.from_mesh(mesh) to create a Manifold");

  nb::enum_<Manifold::Error>(m, "Error")
      .value("NoError", Manifold::Error::NoError)
      .value("NonFiniteVertex", Manifold::Error::NonFiniteVertex)
      .value("NotManifold", Manifold::Error::NotManifold)
      .value("VertexOutOfBounds", Manifold::Error::VertexOutOfBounds)
      .value("PropertiesWrongLength", Manifold::Error::PropertiesWrongLength)
      .value("MissingPositionProperties",
             Manifold::Error::MissingPositionProperties)
      .value("MergeVectorsDifferentLengths",
             Manifold::Error::MergeVectorsDifferentLengths)
      .value("MergeIndexOutOfBounds", Manifold::Error::MergeIndexOutOfBounds)
      .value("TransformWrongLength", Manifold::Error::TransformWrongLength)
      .value("RunIndexWrongLength", Manifold::Error::RunIndexWrongLength)
      .value("FaceIDWrongLength", Manifold::Error::FaceIDWrongLength)
      .value("InvalidConstruction", Manifold::Error::InvalidConstruction);

  nb::enum_<CrossSection::FillRule>(m, "FillRule")
      .value("EvenOdd", CrossSection::FillRule::EvenOdd,
             "Only odd numbered sub-regions are filled.")
      .value("NonZero", CrossSection::FillRule::NonZero,
             "Only non-zero sub-regions are filled.")
      .value("Positive", CrossSection::FillRule::Positive,
             "Only sub-regions with winding counts > 0 are filled.")
      .value("Negative", CrossSection::FillRule::Negative,
             "Only sub-regions with winding counts < 0 are filled.");

  nb::enum_<CrossSection::JoinType>(m, "JoinType")
      .value("Square", CrossSection::JoinType::Square,
             "Squaring is applied uniformly at all joins where the internal "
             "join angle is less that 90 degrees. The squared edge will be at "
             "exactly the offset distance from the join vertex.")
      .value(
          "Round", CrossSection::JoinType::Round,
          "Rounding is applied to all joins that have convex external angles, "
          "and it maintains the exact offset distance from the join vertex.")
      .value(
          "Miter", CrossSection::JoinType::Miter,
          "There's a necessary limit to mitered joins (to avoid narrow angled "
          "joins producing excessively long and narrow "
          "[spikes](http://www.angusj.com/clipper2/Docs/Units/Clipper.Offset/"
          "Classes/ClipperOffset/Properties/MiterLimit.htm)). So where mitered "
          "joins would exceed a given maximum miter distance (relative to the "
          "offset distance), these are 'squared' instead.");

  nb::class_<CrossSection>(
      m, "CrossSection",
      "Two-dimensional cross sections guaranteed to be without "
      "self-intersections, or overlaps between polygons (from construction "
      "onwards). This class makes use of the "
      "[Clipper2](http://www.angusj.com/clipper2/Docs/Overview.htm) library "
      "for polygon clipping (boolean) and offsetting operations.")
      .def(nb::init<>(), "Construct empty CrossSection object")
      .def(nb::init<std::vector<std::vector<glm::vec2>>,
                    CrossSection::FillRule>(),
           nb::arg("polygons"),
           nb::arg("fillrule") = CrossSection::FillRule::Positive,
           "Create a 2d cross-section from a set of contours (complex "
           "polygons). A boolean union operation (with Positive filling rule "
           "by default) performed to combine overlapping polygons and ensure "
           "the resulting CrossSection is free of intersections."
           "\n\n"
           ":param contours: A set of closed paths describing zero or more "
           "complex polygons.\n"
           ":param fillrule: The filling rule used to interpret polygon "
           "sub-regions in contours.")
      .def("area", &CrossSection::Area,
           "Return the total area covered by complex polygons making up the "
           "CrossSection.")
      .def("num_vert", &CrossSection::NumVert,
           "Return the number of vertices in the CrossSection.")
      .def("num_contour", &CrossSection::NumContour,
           "Return the number of contours (both outer and inner paths) in the "
           "CrossSection.")
      .def("is_empty", &CrossSection::IsEmpty,
           "Does the CrossSection contain any contours?")
      .def(
          "bounds",
          [](const CrossSection &self) {
            Rect r = self.Bounds();
            return nb::make_tuple(r.min[0], r.min[1], r.max[0], r.max[1]);
          },
          "Return bounding box of CrossSection as tuple("
          "min_x, min_y, max_x, max_y)")
      .def("translate", &CrossSection::Translate, nb::arg("v"),
           "Move this CrossSection in space. This operation can be chained. "
           "Transforms are combined and applied lazily."
           "\n\n"
           ":param v: The vector to add to every vertex.")
      .def("rotate", &CrossSection::Rotate, nb::arg("angle"),
           "Applies a (Z-axis) rotation to the CrossSection, in degrees. This "
           "operation can be chained. Transforms are combined and applied "
           "lazily."
           "\n\n"
           ":param degrees: degrees about the Z-axis to rotate.")
      .def("scale", &CrossSection::Scale, nb::arg("v"),
           "Scale this CrossSection in space. This operation can be chained. "
           "Transforms are combined and applied lazily."
           "\n\n"
           ":param v: The vector to multiply every vertex by per component.")
      .def(
          "scale",
          [](const CrossSection &self, float s) {
            self.Scale({s, s});
          },
          nb::arg("s"),
          "Scale this CrossSection in space. This operation can be chained. "
          "Transforms are combined and applied lazily."
          "\n\n"
          ":param s: The scalar to multiply every vertex by per component.")
      .def(
          "mirror", &CrossSection::Mirror, nb::arg("ax"),
          "Mirror this CrossSection over the arbitrary axis described by the "
          "unit form of the given vector. If the length of the vector is zero, "
          "an empty CrossSection is returned. This operation can be chained. "
          "Transforms are combined and applied lazily."
          "\n\n"
          ":param ax: the axis to be mirrored over")
      .def(
          "transform", &CrossSection::Transform, nb::arg("m"),
          "Transform this CrossSection in space. The first two columns form a "
          "2x2 matrix transform and the last is a translation vector. This "
          "operation can be chained. Transforms are combined and applied "
          "lazily."
          "\n\n"
          ":param m: The affine transform matrix to apply to all the vertices.")
      .def("warp", &CrossSection::Warp, nb::arg("f"),
           "Move the vertices of this CrossSection (creating a new one) "
           "according to any arbitrary input function, followed by a union "
           "operation (with a Positive fill rule) that ensures any introduced "
           "intersections are not included in the result."
           "\n\n"
           ":param warpFunc: A function that modifies a given vertex position.")
      .def("warp_batch", &CrossSection::WarpBatch, nb::arg("f"),
           "Same as CrossSection.warp but calls `f` with a "
           "ndarray(shape=(N,2), dtype=float) and expects an ndarray "
           "of the same shape and type in return. The input array can be "
           "modified and returned if desired. "
           "\n\n"
           ":param f: A function that modifies multiple vertex positions.")
      .def("simplify", &CrossSection::Simplify, nb::arg("epsilon") = 1e-6,
           "Remove vertices from the contours in this CrossSection that are "
           "less than the specified distance epsilon from an imaginary line "
           "that passes through its two adjacent vertices. Near duplicate "
           "vertices and collinear points will be removed at lower epsilons, "
           "with elimination of line segments becoming increasingly aggressive "
           "with larger epsilons."
           "\n\n"
           "It is recommended to apply this function following Offset, in "
           "order to clean up any spurious tiny line segments introduced that "
           "do not improve quality in any meaningful way. This is particularly "
           "important if further offseting operations are to be performed, "
           "which would compound the issue.")
      .def("offset", &CrossSection::Offset, nb::arg("delta"),
           nb::arg("join_type"), nb::arg("miter_limit") = 2.0,
           nb::arg("circular_segments") = 0,
           "Inflate the contours in CrossSection by the specified delta, "
           "handling corners according to the given JoinType."
           "\n\n"
           ":param delta: Positive deltas will cause the expansion of "
           "outlining contours to expand, and retraction of inner (hole) "
           "contours. Negative deltas will have the opposite effect.\n"
           ":param jt: The join type specifying the treatment of contour joins "
           "(corners).\n"
           ":param miter_limit: The maximum distance in multiples of delta "
           "that vertices can be offset from their original positions with "
           "before squaring is applied, <B>when the join type is Miter</B> "
           "(default is 2, which is the minimum allowed). See the [Clipper2 "
           "MiterLimit](http://www.angusj.com/clipper2/Docs/Units/"
           "Clipper.Offset/Classes/ClipperOffset/Properties/MiterLimit.htm) "
           "page for a visual example.\n"
           ":param circular_segments: Number of segments per 360 degrees of "
           "<B>JoinType::Round</B> corners (roughly, the number of vertices "
           "that will be added to each contour). Default is calculated by the "
           "static Quality defaults according to the radius.")
      .def(nb::self + nb::self, "Boolean union.")
      .def(nb::self - nb::self, "Boolean difference.")
      .def(nb::self ^ nb::self, "Boolean intersection.")
      .def(
          "hull", [](const CrossSection &self) { return self.Hull(); },
          "Compute the convex hull of this cross-section.")
      .def_static(
          "batch_hull",
          [](std::vector<CrossSection> cs) { return CrossSection::Hull(cs); },
          nb::arg("cross_sections"),
          "Compute the convex hull enveloping a set of cross-sections.")
      .def_static(
          "hull_points",
          [](std::vector<glm::vec2> pts) { return CrossSection::Hull(pts); },
          nb::arg("pts"),
          "Compute the convex hull enveloping a set of 2d points.")
      .def("decompose", &CrossSection::Decompose,
           "This operation returns a vector of CrossSections that are "
           "topologically disconnected, each containing one outline contour "
           "with zero or more holes.")
      .def("to_polygons", &CrossSection::ToPolygons,
           "Returns the vertices of the cross-section's polygons "
           "as a List[ndarray(shape=(*,2), dtype=float)].")
      .def(
          "extrude", &Manifold::Extrude, nb::arg("height"),
          nb::arg("n_divisions") = 0, nb::arg("twist_degrees") = 0.0f,
          nb::arg("scale_top") = std::make_tuple(1.0f, 1.0f),
          "Constructs a manifold from the set of polygons by extruding them "
          "along the Z-axis.\n"
          "\n"
          ":param height: Z-extent of extrusion.\n"
          ":param nDivisions: Number of extra copies of the crossSection to "
          "insert into the shape vertically; especially useful in combination "
          "with twistDegrees to avoid interpolation artifacts. Default is "
          "none.\n"
          ":param twistDegrees: Amount to twist the top crossSection relative "
          "to the bottom, interpolated linearly for the divisions in between.\n"
          ":param scaleTop: Amount to scale the top (independently in X and "
          "Y). If the scale is (0, 0), a pure cone is formed with only a "
          "single vertex at the top. Default (1, 1).")
      .def(
          "revolve", &Manifold::Revolve, nb::arg("circular_segments") = 0,
          nb::arg("revolve_degrees") = 360.0,
          "Constructs a manifold from the set of polygons by revolving this "
          "cross-section around its Y-axis and then setting this as the Z-axis "
          "of the resulting manifold. If the polygons cross the Y-axis, only "
          "the part on the positive X side is used. Geometrically valid input "
          "will result in geometrically valid output.\n"
          "\n"
          ":param circular_segments: Number of segments along its diameter. "
          "Default is calculated by the static Defaults.\n"
          ":param revolve_degrees: rotation angle for the sweep.")
      .def_static(
          "square", &CrossSection::Square, nb::arg("size"),
          nb::arg("center") = false,
          "Constructs a square with the given XY dimensions. By default it is "
          "positioned in the first quadrant, touching the origin. If any "
          "dimensions in size are negative, or if all are zero, an empty "
          "Manifold will be returned."
          "\n\n"
          ":param size: The X, and Y dimensions of the square.\n"
          ":param center: Set to true to shift the center to the origin.")
      .def_static(
          "circle", &CrossSection::Circle, nb::arg("radius"),
          nb::arg("circular_segments") = 0,
          "Constructs a circle of a given radius."
          "\n\n"
          ":param radius: Radius of the circle. Must be positive.\n"
          ":param circular_segments: Number of segments along its diameter. "
          "Default is calculated by the static Quality defaults according to "
          "the radius.");
}<|MERGE_RESOLUTION|>--- conflicted
+++ resolved
@@ -654,16 +654,13 @@
           ":param center: Set to true to shift the center to the origin. "
           "Default is origin at the bottom.")
       .def_static(
-<<<<<<< HEAD
           "sphere",
           [](float radius,
              int circularSegments =
                  0) { return Manifold::Sphere(radius, circularSegments); },
           nb::arg("radius"), nb::arg("circular_segments") = 0,
-=======
           "sphere", &Manifold::Sphere, nb::arg("radius"),
           nb::arg("circular_segments") = 0,
->>>>>>> 7d564cfb
           "Constructs a geodesic sphere of a given radius.\n"
           "\n"
           ":param radius: Radius of the sphere. Must be positive.\n"
