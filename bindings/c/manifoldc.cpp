// Copyright 2023 The Manifold Authors.
//
// Licensed under the Apache License, Version 2.0 (the "License");
// you may not use this file except in compliance with the License.
// You may obtain a copy of the License at
//
//      http://www.apache.org/licenses/LICENSE-2.0
//
// Unless required by applicable law or agreed to in writing, software
// distributed under the License is distributed on an "AS IS" BASIS,
// WITHOUT WARRANTIES OR CONDITIONS OF ANY KIND, either express or implied.
// See the License for the specific language governing permissions and
// limitations under the License.

#include <conv.h>
#include <cross_section.h>
#include <manifold.h>
#include <manifoldc.h>
#include <public.h>

#include <vector>

#include "box.cpp"
#include "cross.cpp"
#include "include/conv.h"
#include "include/types.h"
#include "rect.cpp"
#include "types.h"

#ifdef MANIFOLD_EXPORT
#include "meshio.cpp"
#endif

using namespace manifold;

namespace {
<<<<<<< HEAD
ManifoldMeshGL *level_set(void *mem,
                          double (*sdf_context)(double, double, double, void *),
                          ManifoldBox *bounds, double edge_length, double level,
                          double precision, bool seq, void *ctx) {
=======
ManifoldManifold *level_set(void *mem,
                            float (*sdf_context)(float, float, float, void *),
                            ManifoldBox *bounds, float edge_length, float level,
                            float precision, bool seq, void *ctx) {
>>>>>>> fbf07bf9
  // Bind function with context argument to one without
  using namespace std::placeholders;
  std::function<double(double, double, double)> sdf =
      std::bind(sdf_context, _1, _2, _3, ctx);
  std::function<double(vec3)> fun = [sdf](vec3 v) {
    return (sdf(v.x, v.y, v.z));
  };
  return to_c(new (mem) Manifold(Manifold::LevelSet(
      fun, *from_c(bounds), edge_length, level, precision, !seq)));
}
}  // namespace

#ifdef __cplusplus
extern "C" {
#endif

ManifoldSimplePolygon *manifold_simple_polygon(void *mem, ManifoldVec2 *ps,
                                               size_t length) {
  auto vec = new (mem) std::vector<vec2>;
  for (size_t i = 0; i < length; ++i) {
    vec->push_back({ps[i].x, ps[i].y});
  }
  return to_c(vec);
}

ManifoldPolygons *manifold_polygons(void *mem, ManifoldSimplePolygon **ps,
                                    size_t length) {
  auto vec = new (mem) std::vector<SimplePolygon>;
  auto polys = reinterpret_cast<SimplePolygon **>(ps);
  for (size_t i = 0; i < length; ++i) {
    vec->push_back(*polys[i]);
  }
  return to_c(vec);
}

size_t manifold_simple_polygon_length(ManifoldSimplePolygon *p) {
  return from_c(p)->size();
}

size_t manifold_polygons_length(ManifoldPolygons *ps) {
  return from_c(ps)->size();
}

size_t manifold_polygons_simple_length(ManifoldPolygons *ps, int idx) {
  return (*from_c(ps))[idx].size();
}

ManifoldVec2 manifold_simple_polygon_get_point(ManifoldSimplePolygon *p,
                                               int idx) {
  return to_c((*from_c(p))[idx]);
}

ManifoldSimplePolygon *manifold_polygons_get_simple(void *mem,
                                                    ManifoldPolygons *ps,
                                                    int idx) {
  auto sp = (*from_c(ps))[idx];
  return to_c(new (mem) SimplePolygon(sp));
}

ManifoldVec2 manifold_polygons_get_point(ManifoldPolygons *ps, int simple_idx,
                                         int pt_idx) {
  return to_c((*from_c(ps))[simple_idx][pt_idx]);
}

ManifoldManifoldVec *manifold_manifold_empty_vec(void *mem) {
  return to_c(new (mem) ManifoldVec());
}

ManifoldManifoldVec *manifold_manifold_vec(void *mem, size_t sz) {
  return to_c(new (mem) ManifoldVec(sz));
}

void manifold_manifold_vec_reserve(ManifoldManifoldVec *ms, size_t sz) {
  from_c(ms)->reserve(sz);
}

size_t manifold_manifold_vec_length(ManifoldManifoldVec *ms) {
  return from_c(ms)->size();
}

ManifoldManifold *manifold_manifold_vec_get(void *mem, ManifoldManifoldVec *ms,
                                            int idx) {
  auto m = (*from_c(ms))[idx];
  return to_c(new (mem) Manifold(m));
}

void manifold_manifold_vec_set(ManifoldManifoldVec *ms, int idx,
                               ManifoldManifold *m) {
  (*from_c(ms))[idx] = *from_c(m);
}

void manifold_manifold_vec_push_back(ManifoldManifoldVec *ms,
                                     ManifoldManifold *m) {
  return from_c(ms)->push_back(*from_c(m));
}

ManifoldManifold *manifold_boolean(void *mem, ManifoldManifold *a,
                                   ManifoldManifold *b, ManifoldOpType op) {
  auto m = from_c(a)->Boolean(*from_c(b), from_c(op));
  return to_c(new (mem) Manifold(m));
}

ManifoldManifold *manifold_batch_boolean(void *mem, ManifoldManifoldVec *ms,
                                         ManifoldOpType op) {
  auto m = Manifold::BatchBoolean(*from_c(ms), from_c(op));
  return to_c(new (mem) Manifold(m));
}

ManifoldManifold *manifold_union(void *mem, ManifoldManifold *a,
                                 ManifoldManifold *b) {
  auto m = (*from_c(a)) + (*from_c(b));
  return to_c(new (mem) Manifold(m));
}

ManifoldManifold *manifold_difference(void *mem, ManifoldManifold *a,
                                      ManifoldManifold *b) {
  auto m = (*from_c(a)) - (*from_c(b));
  return to_c(new (mem) Manifold(m));
}

ManifoldManifold *manifold_intersection(void *mem, ManifoldManifold *a,
                                        ManifoldManifold *b) {
  auto m = (*from_c(a)) ^ (*from_c(b));
  return to_c(new (mem) Manifold(m));
}

ManifoldManifoldPair manifold_split(void *mem_first, void *mem_second,
                                    ManifoldManifold *a, ManifoldManifold *b) {
  auto pair = from_c(a)->Split(*from_c(b));
  auto first = new (mem_first) Manifold(pair.first);
  auto second = new (mem_second) Manifold(pair.second);
  return {to_c(first), to_c(second)};
}

ManifoldManifoldPair manifold_split_by_plane(void *mem_first, void *mem_second,
                                             ManifoldManifold *m,
                                             double normal_x, double normal_y,
                                             double normal_z, double offset) {
  auto normal = vec3(normal_x, normal_y, normal_z);
  auto pair = from_c(m)->SplitByPlane(normal, offset);
  auto first = new (mem_first) Manifold(pair.first);
  auto second = new (mem_second) Manifold(pair.second);
  return {to_c(first), to_c(second)};
}

ManifoldManifold *manifold_trim_by_plane(void *mem, ManifoldManifold *m,
                                         double normal_x, double normal_y,
                                         double normal_z, double offset) {
  auto normal = vec3(normal_x, normal_y, normal_z);
  auto trimmed = from_c(m)->TrimByPlane(normal, offset);
  return to_c(new (mem) Manifold(trimmed));
}

ManifoldPolygons *manifold_slice(void *mem, ManifoldManifold *m,
                                 double height) {
  auto poly = from_c(m)->Slice(height);
  return to_c(new (mem) Polygons(poly));
}

ManifoldPolygons *manifold_project(void *mem, ManifoldManifold *m) {
  auto poly = from_c(m)->Project();
  return to_c(new (mem) Polygons(poly));
}

ManifoldManifold *manifold_hull(void *mem, ManifoldManifold *m) {
  auto hulled = from_c(m)->Hull();
  return to_c(new (mem) Manifold(hulled));
}

ManifoldManifold *manifold_batch_hull(void *mem, ManifoldManifoldVec *ms) {
  auto hulled = Manifold::Hull(*from_c(ms));
  return to_c(new (mem) Manifold(hulled));
}

ManifoldManifold *manifold_hull_pts(void *mem, ManifoldVec3 *ps,
                                    size_t length) {
  std::vector<vec3> vec(length);
  for (size_t i = 0; i < length; ++i) {
    vec[i] = {ps[i].x, ps[i].y, ps[i].z};
  }
  auto hulled = Manifold::Hull(vec);
  return to_c(new (mem) Manifold(hulled));
}

ManifoldManifold *manifold_translate(void *mem, ManifoldManifold *m, double x,
                                     double y, double z) {
  auto v = vec3(x, y, z);
  auto translated = from_c(m)->Translate(v);
  return to_c(new (mem) Manifold(translated));
}

ManifoldManifold *manifold_rotate(void *mem, ManifoldManifold *m, double x,
                                  double y, double z) {
  auto rotated = from_c(m)->Rotate(x, y, z);
  return to_c(new (mem) Manifold(rotated));
}

ManifoldManifold *manifold_scale(void *mem, ManifoldManifold *m, double x,
                                 double y, double z) {
  auto s = vec3(x, y, z);
  auto scaled = from_c(m)->Scale(s);
  return to_c(new (mem) Manifold(scaled));
}

ManifoldManifold *manifold_transform(void *mem, ManifoldManifold *m, double x1,
                                     double y1, double z1, double x2, double y2,
                                     double z2, double x3, double y3, double z3,
                                     double x4, double y4, double z4) {
  auto mat = mat4x3(x1, y1, z1, x2, y2, z2, x3, y3, z3, x4, y4, z4);
  auto transformed = from_c(m)->Transform(mat);
  return to_c(new (mem) Manifold(transformed));
}

ManifoldManifold *manifold_mirror(void *mem, ManifoldManifold *m, double nx,
                                  double ny, double nz) {
  auto mirrored = from_c(m)->Mirror({nx, ny, nz});
  return to_c(new (mem) Manifold(mirrored));
}

ManifoldManifold *manifold_warp(void *mem, ManifoldManifold *m,
                                ManifoldVec3 (*fun)(double, double, double,
                                                    void *),
                                void *ctx) {
  // Bind function with context argument to one without
  using namespace std::placeholders;
  std::function<ManifoldVec3(double, double, double)> f3 =
      std::bind(fun, _1, _2, _3, ctx);
  std::function<void(vec3 & v)> warp = [f3](vec3 &v) {
    v = from_c(f3(v.x, v.y, v.z));
  };
  auto warped = from_c(m)->Warp(warp);
  return to_c(new (mem) Manifold(warped));
}

<<<<<<< HEAD
ManifoldMeshGL *manifold_level_set(void *mem,
                                   double (*sdf)(double, double, double,
                                                 void *),
                                   ManifoldBox *bounds, double edge_length,
                                   double level, double precision, void *ctx) {
  return level_set(mem, sdf, bounds, edge_length, level, precision, false, ctx);
}

ManifoldMeshGL *manifold_level_set_seq(
    void *mem, double (*sdf)(double, double, double, void *),
    ManifoldBox *bounds, double edge_length, double level, double precision,
    void *ctx) {
=======
ManifoldManifold *manifold_level_set(void *mem,
                                     float (*sdf)(float, float, float, void *),
                                     ManifoldBox *bounds, float edge_length,
                                     float level, float precision, void *ctx) {
  return level_set(mem, sdf, bounds, edge_length, level, precision, false, ctx);
}

ManifoldManifold *manifold_level_set_seq(
    void *mem, float (*sdf)(float, float, float, void *), ManifoldBox *bounds,
    float edge_length, float level, float precision, void *ctx) {
>>>>>>> fbf07bf9
  return level_set(mem, sdf, bounds, edge_length, level, precision, true, ctx);
}

ManifoldManifold *manifold_smooth_by_normals(void *mem, ManifoldManifold *m,
                                             int normalIdx) {
  auto smoothed = from_c(m)->SmoothByNormals(normalIdx);
  return to_c(new (mem) Manifold(smoothed));
}

ManifoldManifold *manifold_smooth_out(void *mem, ManifoldManifold *m,
                                      double minSharpAngle,
                                      double minSmoothness) {
  auto smoothed = from_c(m)->SmoothOut(minSharpAngle, minSmoothness);
  return to_c(new (mem) Manifold(smoothed));
}

ManifoldManifold *manifold_refine(void *mem, ManifoldManifold *m, int refine) {
  auto refined = from_c(m)->Refine(refine);
  return to_c(new (mem) Manifold(refined));
}

ManifoldManifold *manifold_refine_to_length(void *mem, ManifoldManifold *m,
                                            double length) {
  auto refined = from_c(m)->RefineToLength(length);
  return to_c(new (mem) Manifold(refined));
}

ManifoldManifold *manifold_empty(void *mem) {
  return to_c(new (mem) Manifold());
}

ManifoldManifold *manifold_copy(void *mem, ManifoldManifold *m) {
  return to_c(new (mem) Manifold(*from_c(m)));
}

ManifoldManifold *manifold_tetrahedron(void *mem) {
  auto m = Manifold::Tetrahedron();
  return to_c(new (mem) Manifold(m));
}

ManifoldManifold *manifold_cube(void *mem, double x, double y, double z,
                                int center) {
  auto size = vec3(x, y, z);
  auto m = Manifold::Cube(size, center);
  return to_c(new (mem) Manifold(m));
}

ManifoldManifold *manifold_cylinder(void *mem, double height, double radius_low,
                                    double radius_high, int circular_segments,
                                    int center) {
  auto m = Manifold::Cylinder(height, radius_low, radius_high,
                              circular_segments, center);
  return to_c(new (mem) Manifold(m));
}

ManifoldManifold *manifold_sphere(void *mem, double radius,
                                  int circular_segments) {
  auto m = Manifold::Sphere(radius, circular_segments);
  return to_c(new (mem) Manifold(m));
}

ManifoldMeshGL *manifold_meshgl(void *mem, float *vert_props, size_t n_verts,
                                size_t n_props, uint32_t *tri_verts,
                                size_t n_tris) {
  auto mesh = new (mem) MeshGL();
  mesh->numProp = n_props;
  mesh->vertProperties = vector_of_array(vert_props, n_verts * n_props);
  mesh->triVerts = vector_of_array(tri_verts, n_tris * 3);
  return to_c(mesh);
}

ManifoldMeshGL *manifold_meshgl_w_tangents(void *mem, float *vert_props,
                                           size_t n_verts, size_t n_props,
                                           uint32_t *tri_verts, size_t n_tris,
                                           float *halfedge_tangent) {
  auto mesh = new (mem) MeshGL();
  mesh->numProp = n_props;
  mesh->vertProperties = vector_of_array(vert_props, n_verts * n_props);
  mesh->triVerts = vector_of_array(tri_verts, n_tris * 3);
  mesh->halfedgeTangent = vector_of_array(halfedge_tangent, n_tris * 3 * 4);
  return to_c(mesh);
}

ManifoldManifold *manifold_smooth(void *mem, ManifoldMeshGL *mesh,
                                  size_t *half_edges, double *smoothness,
                                  size_t n_edges) {
  auto smooth = std::vector<Smoothness>();
  for (size_t i = 0; i < n_edges; ++i) {
    smooth.push_back({half_edges[i], smoothness[i]});
  }
  auto m = Manifold::Smooth(*from_c(mesh), smooth);
  return to_c(new (mem) Manifold(m));
}

ManifoldManifold *manifold_of_meshgl(void *mem, ManifoldMeshGL *mesh) {
  auto m = Manifold(*from_c(mesh));
  return to_c(new (mem) Manifold(m));
}

ManifoldManifold *manifold_extrude(void *mem, ManifoldPolygons *cs,
                                   double height, int slices,
                                   double twist_degrees, double scale_x,
                                   double scale_y) {
  auto scale = vec2(scale_x, scale_y);
  auto m = Manifold::Extrude(*from_c(cs), height, slices, twist_degrees, scale);
  return to_c(new (mem) Manifold(m));
}

ManifoldManifold *manifold_revolve(void *mem, ManifoldPolygons *cs,
                                   int circular_segments) {
  auto m = Manifold::Revolve(*from_c(cs), circular_segments);
  return to_c(new (mem) Manifold(m));
}

ManifoldManifold *manifold_compose(void *mem, ManifoldManifoldVec *ms) {
  auto composed = Manifold::Compose(*from_c(ms));
  return to_c(new (mem) Manifold(composed));
}

ManifoldManifoldVec *manifold_decompose(void *mem, ManifoldManifold *m) {
  auto comps = from_c(m)->Decompose();
  return to_c(new (mem) std::vector<Manifold>(comps));
}

ManifoldMeshGL *manifold_get_meshgl(void *mem, ManifoldManifold *m) {
  auto mesh = from_c(m)->GetMeshGL();
  return to_c(new (mem) MeshGL(mesh));
}

ManifoldMeshGL *manifold_meshgl_copy(void *mem, ManifoldMeshGL *m) {
  return to_c(new (mem) MeshGL(*from_c(m)));
}

ManifoldMeshGL *manifold_meshgl_merge(void *mem, ManifoldMeshGL *m) {
  auto duplicate = new (mem) MeshGL(*from_c(m));
  if (duplicate->Merge()) {
    return to_c(duplicate);
  }
  delete duplicate;
  return m;
}

int manifold_meshgl_num_prop(ManifoldMeshGL *m) { return from_c(m)->numProp; }
int manifold_meshgl_num_vert(ManifoldMeshGL *m) { return from_c(m)->NumVert(); }
int manifold_meshgl_num_tri(ManifoldMeshGL *m) { return from_c(m)->NumTri(); }

size_t manifold_meshgl_vert_properties_length(ManifoldMeshGL *m) {
  return from_c(m)->vertProperties.size();
}

size_t manifold_meshgl_tri_length(ManifoldMeshGL *m) {
  return from_c(m)->triVerts.size();
}

size_t manifold_meshgl_merge_length(ManifoldMeshGL *m) {
  return from_c(m)->mergeFromVert.size();
}

size_t manifold_meshgl_run_index_length(ManifoldMeshGL *m) {
  return from_c(m)->runIndex.size();
}

size_t manifold_meshgl_run_original_id_length(ManifoldMeshGL *m) {
  return from_c(m)->runOriginalID.size();
}

size_t manifold_meshgl_run_transform_length(ManifoldMeshGL *m) {
  return from_c(m)->runTransform.size();
}

size_t manifold_meshgl_face_id_length(ManifoldMeshGL *m) {
  return from_c(m)->faceID.size();
}

size_t manifold_meshgl_tangent_length(ManifoldMeshGL *m) {
  return from_c(m)->halfedgeTangent.size();
}

float *manifold_meshgl_vert_properties(void *mem, ManifoldMeshGL *m) {
  return copy_data(mem, from_c(m)->vertProperties);
}

uint32_t *manifold_meshgl_tri_verts(void *mem, ManifoldMeshGL *m) {
  return copy_data(mem, from_c(m)->triVerts);
}

uint32_t *manifold_meshgl_merge_from_vert(void *mem, ManifoldMeshGL *m) {
  return copy_data(mem, from_c(m)->mergeFromVert);
}

uint32_t *manifold_meshgl_merge_to_vert(void *mem, ManifoldMeshGL *m) {
  return copy_data(mem, from_c(m)->mergeToVert);
}

uint32_t *manifold_meshgl_run_index(void *mem, ManifoldMeshGL *m) {
  return copy_data(mem, from_c(m)->runIndex);
}

uint32_t *manifold_meshgl_run_original_id(void *mem, ManifoldMeshGL *m) {
  return copy_data(mem, from_c(m)->runOriginalID);
}

float *manifold_meshgl_run_transform(void *mem, ManifoldMeshGL *m) {
  return copy_data(mem, from_c(m)->runTransform);
}

uint32_t *manifold_meshgl_face_id(void *mem, ManifoldMeshGL *m) {
  return copy_data(mem, from_c(m)->faceID);
}

float *manifold_meshgl_halfedge_tangent(void *mem, ManifoldMeshGL *m) {
  return copy_data(mem, from_c(m)->halfedgeTangent);
}

ManifoldManifold *manifold_as_original(void *mem, ManifoldManifold *m) {
  auto orig = from_c(m)->AsOriginal();
  return to_c(new (mem) Manifold(orig));
}

int manifold_original_id(ManifoldManifold *m) {
  return from_c(m)->OriginalID();
}

int manifold_is_empty(ManifoldManifold *m) { return from_c(m)->IsEmpty(); }

ManifoldError manifold_status(ManifoldManifold *m) {
  auto error = from_c(m)->Status();
  return to_c(error);
}

int manifold_num_vert(ManifoldManifold *m) { return from_c(m)->NumVert(); }
int manifold_num_edge(ManifoldManifold *m) { return from_c(m)->NumEdge(); }
int manifold_num_tri(ManifoldManifold *m) { return from_c(m)->NumTri(); }
int manifold_genus(ManifoldManifold *m) { return from_c(m)->Genus(); }

ManifoldProperties manifold_get_properties(ManifoldManifold *m) {
  return to_c(from_c(m)->GetProperties());
}

ManifoldBox *manifold_bounding_box(void *mem, ManifoldManifold *m) {
  auto box = from_c(m)->BoundingBox();
  return to_c(new (mem) Box(box));
}

double manifold_precision(ManifoldManifold *m) {
  return from_c(m)->Precision();
}

uint32_t manifold_reserve_ids(uint32_t n) { return Manifold::ReserveIDs(n); }

ManifoldManifold *manifold_set_properties(
    void *mem, ManifoldManifold *m, int num_prop,
    void (*fun)(double *new_prop, ManifoldVec3 position, const double *old_prop,
                void *ctx),
    void *ctx) {
  // Bind function with context argument to one without
  using namespace std::placeholders;
  std::function<void(double *, ManifoldVec3, const double *)> f3 =
      std::bind(fun, _1, _2, _3, ctx);
  std::function<void(double *, vec3, const double *)> f =
      [f3](double *new_prop, vec3 v, const double *old_prop) {
        return (f3(new_prop, to_c(v), old_prop));
      };
  auto man = from_c(m)->SetProperties(num_prop, f);
  return to_c(new (mem) Manifold(man));
};

ManifoldManifold *manifold_calculate_curvature(void *mem, ManifoldManifold *m,
                                               int gaussian_idx, int mean_idx) {
  auto man = from_c(m)->CalculateCurvature(gaussian_idx, mean_idx);
  return to_c(new (mem) Manifold(man));
}

double manifold_min_gap(ManifoldManifold *m, ManifoldManifold *other,
                        double searchLength) {
  return from_c(m)->MinGap(*from_c(other), searchLength);
}

ManifoldManifold *manifold_calculate_normals(void *mem, ManifoldManifold *m,
                                             int normal_idx,
                                             int min_sharp_angle) {
  auto man = from_c(m)->CalculateNormals(normal_idx, min_sharp_angle);
  return to_c(new (mem) Manifold(man));
}

// Static Quality Globals

void manifold_set_min_circular_angle(double degrees) {
  Quality::SetMinCircularAngle(degrees);
}

void manifold_set_min_circular_edge_length(double length) {
  Quality::SetMinCircularEdgeLength(length);
}

void manifold_set_circular_segments(int number) {
  Quality::SetCircularSegments(number);
}

int manifold_get_circular_segments(double radius) {
  return Quality::GetCircularSegments(radius);
}

// memory size
size_t manifold_cross_section_size() { return sizeof(CrossSection); }
size_t manifold_cross_section_vec_size() {
  return sizeof(std::vector<CrossSection>);
}
size_t manifold_simple_polygon_size() { return sizeof(SimplePolygon); }
size_t manifold_polygons_size() { return sizeof(Polygons); }
size_t manifold_manifold_size() { return sizeof(Manifold); }
size_t manifold_manifold_vec_size() { return sizeof(std::vector<Manifold>); }
size_t manifold_manifold_pair_size() { return sizeof(ManifoldManifoldPair); }
size_t manifold_meshgl_size() { return sizeof(MeshGL); }
size_t manifold_box_size() { return sizeof(Box); }
size_t manifold_rect_size() { return sizeof(Rect); }

// pointer free + destruction
void manifold_delete_cross_section(ManifoldCrossSection *c) {
  delete from_c(c);
}
void manifold_delete_cross_section_vec(ManifoldCrossSectionVec *csv) {
  delete from_c(csv);
}
void manifold_delete_simple_polygon(ManifoldSimplePolygon *p) {
  delete from_c(p);
}
void manifold_delete_polygons(ManifoldPolygons *p) { delete from_c(p); }
void manifold_delete_manifold(ManifoldManifold *m) { delete from_c(m); }
void manifold_delete_manifold_vec(ManifoldManifoldVec *ms) {
  delete from_c(ms);
}
void manifold_delete_meshgl(ManifoldMeshGL *m) { delete from_c(m); }
void manifold_delete_box(ManifoldBox *b) { delete from_c(b); }
void manifold_delete_rect(ManifoldRect *r) { delete from_c(r); }

// destruction
void manifold_destruct_cross_section(ManifoldCrossSection *cs) {
  from_c(cs)->~CrossSection();
}
void manifold_destruct_cross_section_vec(ManifoldCrossSectionVec *csv) {
  from_c(csv)->~CrossSectionVec();
}
void manifold_destruct_simple_polygon(ManifoldSimplePolygon *p) {
  from_c(p)->~SimplePolygon();
}
void manifold_destruct_polygons(ManifoldPolygons *p) { from_c(p)->~Polygons(); }
void manifold_destruct_manifold(ManifoldManifold *m) { from_c(m)->~Manifold(); }
void manifold_destruct_manifold_vec(ManifoldManifoldVec *ms) {
  from_c(ms)->~ManifoldVec();
}
void manifold_destruct_meshgl(ManifoldMeshGL *m) { from_c(m)->~MeshGL(); }
void manifold_destruct_box(ManifoldBox *b) { from_c(b)->~Box(); }
void manifold_destruct_rect(ManifoldRect *r) { from_c(r)->~Rect(); }

#ifdef __cplusplus
}
#endif<|MERGE_RESOLUTION|>--- conflicted
+++ resolved
@@ -34,17 +34,10 @@
 using namespace manifold;
 
 namespace {
-<<<<<<< HEAD
-ManifoldMeshGL *level_set(void *mem,
-                          double (*sdf_context)(double, double, double, void *),
-                          ManifoldBox *bounds, double edge_length, double level,
-                          double precision, bool seq, void *ctx) {
-=======
-ManifoldManifold *level_set(void *mem,
-                            float (*sdf_context)(float, float, float, void *),
-                            ManifoldBox *bounds, float edge_length, float level,
-                            float precision, bool seq, void *ctx) {
->>>>>>> fbf07bf9
+ManifoldManifold *level_set(
+    void *mem, double (*sdf_context)(double, double, double, void *),
+    ManifoldBox *bounds, double edge_length, double level, double precision,
+    bool seq, void *ctx) {
   // Bind function with context argument to one without
   using namespace std::placeholders;
   std::function<double(double, double, double)> sdf =
@@ -279,31 +272,17 @@
   return to_c(new (mem) Manifold(warped));
 }
 
-<<<<<<< HEAD
-ManifoldMeshGL *manifold_level_set(void *mem,
-                                   double (*sdf)(double, double, double,
-                                                 void *),
-                                   ManifoldBox *bounds, double edge_length,
-                                   double level, double precision, void *ctx) {
-  return level_set(mem, sdf, bounds, edge_length, level, precision, false, ctx);
-}
-
-ManifoldMeshGL *manifold_level_set_seq(
+ManifoldManifold *manifold_level_set(
     void *mem, double (*sdf)(double, double, double, void *),
     ManifoldBox *bounds, double edge_length, double level, double precision,
     void *ctx) {
-=======
-ManifoldManifold *manifold_level_set(void *mem,
-                                     float (*sdf)(float, float, float, void *),
-                                     ManifoldBox *bounds, float edge_length,
-                                     float level, float precision, void *ctx) {
   return level_set(mem, sdf, bounds, edge_length, level, precision, false, ctx);
 }
 
 ManifoldManifold *manifold_level_set_seq(
-    void *mem, float (*sdf)(float, float, float, void *), ManifoldBox *bounds,
-    float edge_length, float level, float precision, void *ctx) {
->>>>>>> fbf07bf9
+    void *mem, double (*sdf)(double, double, double, void *),
+    ManifoldBox *bounds, double edge_length, double level, double precision,
+    void *ctx) {
   return level_set(mem, sdf, bounds, edge_length, level, precision, true, ctx);
 }
 
