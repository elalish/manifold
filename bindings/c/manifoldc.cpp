// Copyright 2023 The Manifold Authors.
//
// Licensed under the Apache License, Version 2.0 (the "License");
// you may not use this file except in compliance with the License.
// You may obtain a copy of the License at
//
//      http://www.apache.org/licenses/LICENSE-2.0
//
// Unless required by applicable law or agreed to in writing, software
// distributed under the License is distributed on an "AS IS" BASIS,
// WITHOUT WARRANTIES OR CONDITIONS OF ANY KIND, either express or implied.
// See the License for the specific language governing permissions and
// limitations under the License.

#include <conv.h>
#include <cross_section.h>
#include <manifold.h>
#include <manifoldc.h>
#include <public.h>
#include <sdf.h>

#include <vector>

#include "box.cpp"
#include "cross.cpp"
#include "include/conv.h"
#include "include/types.h"
#include "rect.cpp"
#include "types.h"

#ifdef MANIFOLD_EXPORT
#include "meshio.cpp"
#endif

using namespace manifold;

namespace {
ManifoldMeshGL *level_set(void *mem, float (*sdf)(float, float, float),
                          ManifoldBox *bounds, float edge_length, float level,
                          bool seq) {
  std::function<float(glm::vec3)> fun = [sdf](glm::vec3 v) {
    return (sdf(v.x, v.y, v.z));
  };
  auto mesh = LevelSet(fun, *from_c(bounds), edge_length, level, !seq);
  return to_c(new (mem) MeshGL(mesh));
}
ManifoldMeshGL *level_set_context(
    void *mem, float (*sdf_context)(float, float, float, void *),
    ManifoldBox *bounds, float edge_length, float level, bool seq, void *ctx) {
  // Bind function with context argument to one without
  using namespace std::placeholders;
  std::function<float(float, float, float)> sdf =
      std::bind(sdf_context, _1, _2, _3, ctx);
  std::function<float(glm::vec3)> fun = [sdf](glm::vec3 v) {
    return (sdf(v.x, v.y, v.z));
  };
  auto mesh = LevelSet(fun, *from_c(bounds), edge_length, level, !seq);
  return to_c(new (mem) MeshGL(mesh));
}
}  // namespace

#ifdef __cplusplus
extern "C" {
#endif

ManifoldSimplePolygon *manifold_simple_polygon(void *mem, ManifoldVec2 *ps,
                                               size_t length) {
  auto vec = new (mem) std::vector<glm::vec2>;
  for (int i = 0; i < length; ++i) {
    vec->push_back({ps[i].x, ps[i].y});
  }
  return to_c(vec);
}

ManifoldPolygons *manifold_polygons(void *mem, ManifoldSimplePolygon **ps,
                                    size_t length) {
  auto vec = new (mem) std::vector<SimplePolygon>;
  auto polys = reinterpret_cast<SimplePolygon **>(ps);
  for (int i = 0; i < length; ++i) {
    vec->push_back(*polys[i]);
  }
  return to_c(vec);
}

size_t manifold_simple_polygon_length(ManifoldSimplePolygon *p) {
  return from_c(p)->size();
}

size_t manifold_polygons_length(ManifoldPolygons *ps) {
  return from_c(ps)->size();
}

size_t manifold_polygons_simple_length(ManifoldPolygons *ps, int idx) {
  return (*from_c(ps))[idx].size();
}

ManifoldVec2 manifold_simple_polygon_get_point(ManifoldSimplePolygon *p,
                                               int idx) {
  return to_c((*from_c(p))[idx]);
}

ManifoldSimplePolygon *manifold_polygons_get_simple(void *mem,
                                                    ManifoldPolygons *ps,
                                                    int idx) {
  auto sp = (*from_c(ps))[idx];
  return to_c(new (mem) SimplePolygon(sp));
}

ManifoldVec2 manifold_polygons_get_point(ManifoldPolygons *ps, int simple_idx,
                                         int pt_idx) {
  return to_c((*from_c(ps))[simple_idx][pt_idx]);
}

ManifoldManifoldVec *manifold_manifold_empty_vec(void *mem) {
  return to_c(new (mem) ManifoldVec());
}

ManifoldManifoldVec *manifold_manifold_vec(void *mem, size_t sz) {
  return to_c(new (mem) ManifoldVec(sz));
}

void manifold_manifold_vec_reserve(ManifoldManifoldVec *ms, size_t sz) {
  from_c(ms)->reserve(sz);
}

size_t manifold_manifold_vec_length(ManifoldManifoldVec *ms) {
  return from_c(ms)->size();
}

ManifoldManifold *manifold_manifold_vec_get(void *mem, ManifoldManifoldVec *ms,
                                            int idx) {
  auto m = (*from_c(ms))[idx];
  return to_c(new (mem) Manifold(m));
}

void manifold_manifold_vec_set(ManifoldManifoldVec *ms, int idx,
                               ManifoldManifold *m) {
  (*from_c(ms))[idx] = *from_c(m);
}

void manifold_manifold_vec_push_back(ManifoldManifoldVec *ms,
                                     ManifoldManifold *m) {
  return from_c(ms)->push_back(*from_c(m));
}

ManifoldManifold *manifold_boolean(void *mem, ManifoldManifold *a,
                                   ManifoldManifold *b, ManifoldOpType op) {
  auto m = from_c(a)->Boolean(*from_c(b), from_c(op));
  return to_c(new (mem) Manifold(m));
}

ManifoldManifold *manifold_batch_boolean(void *mem, ManifoldManifoldVec *ms,
                                         ManifoldOpType op) {
  auto m = Manifold::BatchBoolean(*from_c(ms), from_c(op));
  return to_c(new (mem) Manifold(m));
}

ManifoldManifold *manifold_union(void *mem, ManifoldManifold *a,
                                 ManifoldManifold *b) {
  auto m = (*from_c(a)) + (*from_c(b));
  return to_c(new (mem) Manifold(m));
}

ManifoldManifold *manifold_difference(void *mem, ManifoldManifold *a,
                                      ManifoldManifold *b) {
  auto m = (*from_c(a)) - (*from_c(b));
  return to_c(new (mem) Manifold(m));
}

ManifoldManifold *manifold_intersection(void *mem, ManifoldManifold *a,
                                        ManifoldManifold *b) {
  auto m = (*from_c(a)) ^ (*from_c(b));
  return to_c(new (mem) Manifold(m));
}

ManifoldManifoldPair manifold_split(void *mem_first, void *mem_second,
                                    ManifoldManifold *a, ManifoldManifold *b) {
  auto pair = from_c(a)->Split(*from_c(b));
  auto first = new (mem_first) Manifold(pair.first);
  auto second = new (mem_second) Manifold(pair.second);
  return {to_c(first), to_c(second)};
}

ManifoldManifoldPair manifold_split_by_plane(void *mem_first, void *mem_second,
                                             ManifoldManifold *m,
                                             float normal_x, float normal_y,
                                             float normal_z, float offset) {
  auto normal = glm::vec3(normal_x, normal_y, normal_z);
  auto pair = from_c(m)->SplitByPlane(normal, offset);
  auto first = new (mem_first) Manifold(pair.first);
  auto second = new (mem_second) Manifold(pair.second);
  return {to_c(first), to_c(second)};
}

ManifoldManifold *manifold_trim_by_plane(void *mem, ManifoldManifold *m,
                                         float normal_x, float normal_y,
                                         float normal_z, float offset) {
  auto normal = glm::vec3(normal_x, normal_y, normal_z);
  auto trimmed = from_c(m)->TrimByPlane(normal, offset);
  return to_c(new (mem) Manifold(trimmed));
}

ManifoldCrossSection *manifold_slice(void *mem, ManifoldManifold *m,
                                     float height) {
  auto poly = from_c(m)->Slice(height);
  return to_c(new (mem) CrossSection(poly));
}

ManifoldCrossSection *manifold_project(void *mem, ManifoldManifold *m) {
  auto poly = from_c(m)->Project();
  return to_c(new (mem) CrossSection(poly));
}

ManifoldManifold *manifold_hull(void *mem, ManifoldManifold *m) {
  auto hulled = from_c(m)->Hull();
  return to_c(new (mem) Manifold(hulled));
}

ManifoldManifold *manifold_batch_hull(void *mem, ManifoldManifoldVec *ms) {
  auto hulled = Manifold::Hull(*from_c(ms));
  return to_c(new (mem) Manifold(hulled));
}

ManifoldManifold *manifold_hull_pts(void *mem, ManifoldVec3 *ps,
                                    size_t length) {
  std::vector<glm::vec3> vec(length);
  for (int i = 0; i < length; ++i) {
    vec[i] = {ps[i].x, ps[i].y, ps[i].z};
  }
  auto hulled = Manifold::Hull(vec);
  return to_c(new (mem) Manifold(hulled));
}

ManifoldManifold *manifold_translate(void *mem, ManifoldManifold *m, float x,
                                     float y, float z) {
  auto v = glm::vec3(x, y, z);
  auto translated = from_c(m)->Translate(v);
  return to_c(new (mem) Manifold(translated));
}

ManifoldManifold *manifold_rotate(void *mem, ManifoldManifold *m, float x,
                                  float y, float z) {
  auto rotated = from_c(m)->Rotate(x, y, z);
  return to_c(new (mem) Manifold(rotated));
}

ManifoldManifold *manifold_scale(void *mem, ManifoldManifold *m, float x,
                                 float y, float z) {
  auto s = glm::vec3(x, y, z);
  auto scaled = from_c(m)->Scale(s);
  return to_c(new (mem) Manifold(scaled));
}

ManifoldManifold *manifold_transform(void *mem, ManifoldManifold *m, float x1,
                                     float y1, float z1, float x2, float y2,
                                     float z2, float x3, float y3, float z3,
                                     float x4, float y4, float z4) {
  auto mat = glm::mat4x3(x1, y1, z1, x2, y2, z2, x3, y3, z3, x4, y4, z4);
  auto transformed = from_c(m)->Transform(mat);
  return to_c(new (mem) Manifold(transformed));
}

ManifoldManifold *manifold_mirror(void *mem, ManifoldManifold *m, float nx,
                                  float ny, float nz) {
  auto mirrored = from_c(m)->Mirror({nx, ny, nz});
  return to_c(new (mem) Manifold(mirrored));
}

ManifoldManifold *manifold_warp(void *mem, ManifoldManifold *m,
                                ManifoldVec3 (*fun)(float, float, float)) {
  std::function<void(glm::vec3 & v)> warp = [fun](glm::vec3 &v) {
    v = from_c(fun(v.x, v.y, v.z));
  };
  auto warped = from_c(m)->Warp(warp);
  return to_c(new (mem) Manifold(warped));
}

ManifoldMeshGL *manifold_level_set(void *mem, float (*sdf)(float, float, float),
                                   ManifoldBox *bounds, float edge_length,
                                   float level) {
  return level_set(mem, sdf, bounds, edge_length, level, false);
}

ManifoldMeshGL *manifold_level_set_seq(void *mem,
                                       float (*sdf)(float, float, float),
                                       ManifoldBox *bounds, float edge_length,
                                       float level) {
  return level_set(mem, sdf, bounds, edge_length, level, true);
}

ManifoldMeshGL *manifold_level_set_context(
    void *mem, float (*sdf)(float, float, float, void *), ManifoldBox *bounds,
    float edge_length, float level, void *ctx) {
  return level_set_context(mem, sdf, bounds, edge_length, level, false, ctx);
}

ManifoldMeshGL *manifold_level_set_seq_context(
    void *mem, float (*sdf)(float, float, float, void *), ManifoldBox *bounds,
    float edge_length, float level, void *ctx) {
  return level_set_context(mem, sdf, bounds, edge_length, level, true, ctx);
}

ManifoldManifold *manifold_smooth_out(void *mem, ManifoldManifold *m,
                                      float minSharpAngle,
                                      float minSmoothness) {
  auto smoothed = from_c(m)->SmoothOut(minSharpAngle, minSmoothness);
  return to_c(new (mem) Manifold(smoothed));
}

ManifoldManifold *manifold_refine(void *mem, ManifoldManifold *m, int refine) {
  auto refined = from_c(m)->Refine(refine);
  return to_c(new (mem) Manifold(refined));
}

ManifoldManifold *manifold_refine_to_length(void *mem, ManifoldManifold *m,
                                            float length) {
  auto refined = from_c(m)->RefineToLength(length);
  return to_c(new (mem) Manifold(refined));
}

ManifoldManifold *manifold_empty(void *mem) {
  return to_c(new (mem) Manifold());
}

ManifoldManifold *manifold_copy(void *mem, ManifoldManifold *m) {
  return to_c(new (mem) Manifold(*from_c(m)));
}

ManifoldManifold *manifold_tetrahedron(void *mem) {
  auto m = Manifold::Tetrahedron();
  return to_c(new (mem) Manifold(m));
}

ManifoldManifold *manifold_cube(void *mem, float x, float y, float z,
                                int center) {
  auto size = glm::vec3(x, y, z);
  auto m = Manifold::Cube(size, center);
  return to_c(new (mem) Manifold(m));
}

ManifoldManifold *manifold_cylinder(void *mem, float height, float radius_low,
                                    float radius_high, int circular_segments,
                                    int center) {
  auto m = Manifold::Cylinder(height, radius_low, radius_high,
                              circular_segments, center);
  return to_c(new (mem) Manifold(m));
}

ManifoldManifold *manifold_sphere(void *mem, float radius,
                                  int circular_segments) {
  auto m = Manifold::Sphere(radius, circular_segments);
  return to_c(new (mem) Manifold(m));
}

ManifoldMeshGL *manifold_meshgl(void *mem, float *vert_props, size_t n_verts,
                                size_t n_props, uint32_t *tri_verts,
                                size_t n_tris) {
  auto mesh = new (mem) MeshGL();
  mesh->numProp = n_props;
  mesh->vertProperties = vector_of_array(vert_props, n_verts * n_props);
  mesh->triVerts = vector_of_array(tri_verts, n_tris * 3);
  return to_c(mesh);
}

ManifoldMeshGL *manifold_meshgl_w_tangents(void *mem, float *vert_props,
                                           size_t n_verts, size_t n_props,
                                           uint32_t *tri_verts, size_t n_tris,
                                           float *halfedge_tangent) {
  auto mesh = new (mem) MeshGL();
  mesh->numProp = n_props;
  mesh->vertProperties = vector_of_array(vert_props, n_verts * n_props);
  mesh->triVerts = vector_of_array(tri_verts, n_tris * 3);
  mesh->halfedgeTangent = vector_of_array(halfedge_tangent, n_tris * 3 * 4);
  return to_c(mesh);
}

ManifoldManifold *manifold_smooth(void *mem, ManifoldMeshGL *mesh,
                                  int *half_edges, float *smoothness,
                                  int n_edges) {
  auto smooth = std::vector<Smoothness>();
  for (int i = 0; i < n_edges; ++i) {
    smooth.push_back({half_edges[i], smoothness[i]});
  }
  auto m = Manifold::Smooth(*from_c(mesh), smooth);
  return to_c(new (mem) Manifold(m));
}

ManifoldManifold *manifold_of_meshgl(void *mem, ManifoldMeshGL *mesh) {
  auto m = Manifold(*from_c(mesh));
  return to_c(new (mem) Manifold(m));
}

ManifoldManifold *manifold_extrude(void *mem, ManifoldCrossSection *cs,
                                   float height, int slices,
                                   float twist_degrees, float scale_x,
                                   float scale_y) {
  auto scale = glm::vec2(scale_x, scale_y);
  auto m = Manifold::Extrude(*from_c(cs), height, slices, twist_degrees, scale);
  return to_c(new (mem) Manifold(m));
}

ManifoldManifold *manifold_revolve(void *mem, ManifoldCrossSection *cs,

                                   int circular_segments) {
  auto m = Manifold::Revolve(*from_c(cs), circular_segments);
  return to_c(new (mem) Manifold(m));
}

ManifoldManifold *manifold_compose(void *mem, ManifoldManifoldVec *ms) {
  auto composed = Manifold::Compose(*from_c(ms));
  return to_c(new (mem) Manifold(composed));
}

ManifoldManifoldVec *manifold_decompose(void *mem, ManifoldManifold *m) {
  auto comps = from_c(m)->Decompose();
  return to_c(new (mem) std::vector<Manifold>(comps));
}

ManifoldMeshGL *manifold_get_meshgl(void *mem, ManifoldManifold *m) {
  auto mesh = from_c(m)->GetMeshGL();
  return to_c(new (mem) MeshGL(mesh));
}

ManifoldMeshGL *manifold_meshgl_copy(void *mem, ManifoldMeshGL *m) {
  return to_c(new (mem) MeshGL(*from_c(m)));
}

int manifold_meshgl_num_prop(ManifoldMeshGL *m) { return from_c(m)->numProp; }
int manifold_meshgl_num_vert(ManifoldMeshGL *m) { return from_c(m)->NumVert(); }
int manifold_meshgl_num_tri(ManifoldMeshGL *m) { return from_c(m)->NumTri(); }

size_t manifold_meshgl_vert_properties_length(ManifoldMeshGL *m) {
  return from_c(m)->vertProperties.size();
}

size_t manifold_meshgl_tri_length(ManifoldMeshGL *m) {
  return from_c(m)->triVerts.size();
}

size_t manifold_meshgl_merge_length(ManifoldMeshGL *m) {
  return from_c(m)->mergeFromVert.size();
}

size_t manifold_meshgl_run_index_length(ManifoldMeshGL *m) {
  return from_c(m)->runIndex.size();
}

size_t manifold_meshgl_run_original_id_length(ManifoldMeshGL *m) {
  return from_c(m)->runOriginalID.size();
}

size_t manifold_meshgl_run_transform_length(ManifoldMeshGL *m) {
  return from_c(m)->runTransform.size();
}

size_t manifold_meshgl_face_id_length(ManifoldMeshGL *m) {
  return from_c(m)->faceID.size();
}

size_t manifold_meshgl_tangent_length(ManifoldMeshGL *m) {
  return from_c(m)->halfedgeTangent.size();
}

float *manifold_meshgl_vert_properties(void *mem, ManifoldMeshGL *m) {
  return copy_data(mem, from_c(m)->vertProperties);
}

uint32_t *manifold_meshgl_tri_verts(void *mem, ManifoldMeshGL *m) {
  return copy_data(mem, from_c(m)->triVerts);
}

uint32_t *manifold_meshgl_merge_from_vert(void *mem, ManifoldMeshGL *m) {
  return copy_data(mem, from_c(m)->mergeFromVert);
}

uint32_t *manifold_meshgl_merge_to_vert(void *mem, ManifoldMeshGL *m) {
  return copy_data(mem, from_c(m)->mergeToVert);
}

uint32_t *manifold_meshgl_run_index(void *mem, ManifoldMeshGL *m) {
  return copy_data(mem, from_c(m)->runIndex);
}

uint32_t *manifold_meshgl_run_original_id(void *mem, ManifoldMeshGL *m) {
  return copy_data(mem, from_c(m)->runOriginalID);
}

float *manifold_meshgl_run_transform(void *mem, ManifoldMeshGL *m) {
  return copy_data(mem, from_c(m)->runTransform);
}

uint32_t *manifold_meshgl_face_id(void *mem, ManifoldMeshGL *m) {
  return copy_data(mem, from_c(m)->faceID);
}

float *manifold_meshgl_halfedge_tangent(void *mem, ManifoldMeshGL *m) {
  return copy_data(mem, from_c(m)->halfedgeTangent);
}

ManifoldManifold *manifold_as_original(void *mem, ManifoldManifold *m) {
  auto orig = from_c(m)->AsOriginal();
  return to_c(new (mem) Manifold(orig));
}

int manifold_original_id(ManifoldManifold *m) {
  return from_c(m)->OriginalID();
}

int manifold_is_empty(ManifoldManifold *m) { return from_c(m)->IsEmpty(); }

ManifoldError manifold_status(ManifoldManifold *m) {
  auto error = from_c(m)->Status();
  return to_c(error);
}

int manifold_num_vert(ManifoldManifold *m) { return from_c(m)->NumVert(); }
int manifold_num_edge(ManifoldManifold *m) { return from_c(m)->NumEdge(); }
int manifold_num_tri(ManifoldManifold *m) { return from_c(m)->NumTri(); }
int manifold_genus(ManifoldManifold *m) { return from_c(m)->Genus(); }

ManifoldProperties manifold_get_properties(ManifoldManifold *m) {
  return to_c(from_c(m)->GetProperties());
}

ManifoldBox *manifold_bounding_box(void *mem, ManifoldManifold *m) {
  auto box = from_c(m)->BoundingBox();
  return to_c(new (mem) Box(box));
}

float manifold_precision(ManifoldManifold *m) { return from_c(m)->Precision(); }

uint32_t manifold_reserve_ids(uint32_t n) { return Manifold::ReserveIDs(n); }

ManifoldManifold *manifold_set_properties(void *mem, ManifoldManifold *m,
                                          int num_prop,
                                          void (*fun)(float *new_prop,
                                                      ManifoldVec3 position,
                                                      const float *old_prop)) {
  std::function<void(float *, glm::vec3, const float *)> f =
      [fun](float *new_prop, glm::vec3 v, const float *old_prop) {
        fun(new_prop, to_c(v), old_prop);
      };
  auto man = from_c(m)->SetProperties(num_prop, f);
  return to_c(new (mem) Manifold(man));
};

ManifoldManifold *manifold_calculate_curvature(void *mem, ManifoldManifold *m,
                                               int gaussian_idx, int mean_idx) {
  auto man = from_c(m)->CalculateCurvature(gaussian_idx, mean_idx);
  return to_c(new (mem) Manifold(man));
}

<<<<<<< HEAD
float manifold_min_gap(ManifoldManifold *m, ManifoldManifold *other,
                       float searchLength) {
  return from_c(m)->MinGap(*from_c(other), searchLength);
=======
ManifoldManifold *manifold_calculate_normals(void *mem, ManifoldManifold *m,
                                             int normal_idx,
                                             int min_sharp_angle) {
  auto man = from_c(m)->CalculateNormals(normal_idx, min_sharp_angle);
  return to_c(new (mem) Manifold(man));
>>>>>>> c9ec1696
}

// Static Quality Globals

void manifold_set_min_circular_angle(float degrees) {
  Quality::SetMinCircularAngle(degrees);
}

void manifold_set_min_circular_edge_length(float length) {
  Quality::SetMinCircularEdgeLength(length);
}

void manifold_set_circular_segments(int number) {
  Quality::SetCircularSegments(number);
}

int manifold_get_circular_segments(float radius) {
  return Quality::GetCircularSegments(radius);
}

// memory size
size_t manifold_cross_section_size() { return sizeof(CrossSection); }
size_t manifold_cross_section_vec_size() {
  return sizeof(std::vector<CrossSection>);
}
size_t manifold_simple_polygon_size() { return sizeof(SimplePolygon); }
size_t manifold_polygons_size() { return sizeof(Polygons); }
size_t manifold_manifold_size() { return sizeof(Manifold); }
size_t manifold_manifold_vec_size() { return sizeof(std::vector<Manifold>); }
size_t manifold_manifold_pair_size() { return sizeof(ManifoldManifoldPair); }
size_t manifold_meshgl_size() { return sizeof(MeshGL); }
size_t manifold_box_size() { return sizeof(Box); }
size_t manifold_rect_size() { return sizeof(Rect); }

// pointer free + destruction
void manifold_delete_cross_section(ManifoldCrossSection *c) {
  delete from_c(c);
}
void manifold_delete_cross_section_vec(ManifoldCrossSectionVec *csv) {
  delete from_c(csv);
}
void manifold_delete_simple_polygon(ManifoldSimplePolygon *p) {
  delete from_c(p);
}
void manifold_delete_polygons(ManifoldPolygons *p) { delete from_c(p); }
void manifold_delete_manifold(ManifoldManifold *m) { delete from_c(m); }
void manifold_delete_manifold_vec(ManifoldManifoldVec *ms) {
  delete from_c(ms);
}
void manifold_delete_meshgl(ManifoldMeshGL *m) { delete from_c(m); }
void manifold_delete_box(ManifoldBox *b) { delete from_c(b); }
void manifold_delete_rect(ManifoldRect *r) { delete from_c(r); }

// destruction
void manifold_destruct_cross_section(ManifoldCrossSection *cs) {
  from_c(cs)->~CrossSection();
}
void manifold_destruct_cross_section_vec(ManifoldCrossSectionVec *csv) {
  from_c(csv)->~CrossSectionVec();
}
void manifold_destruct_simple_polygon(ManifoldSimplePolygon *p) {
  from_c(p)->~SimplePolygon();
}
void manifold_destruct_polygons(ManifoldPolygons *p) { from_c(p)->~Polygons(); }
void manifold_destruct_manifold(ManifoldManifold *m) { from_c(m)->~Manifold(); }
void manifold_destruct_manifold_vec(ManifoldManifoldVec *ms) {
  from_c(ms)->~ManifoldVec();
}
void manifold_destruct_meshgl(ManifoldMeshGL *m) { from_c(m)->~MeshGL(); }
void manifold_destruct_box(ManifoldBox *b) { from_c(b)->~Box(); }
void manifold_destruct_rect(ManifoldRect *r) { from_c(r)->~Rect(); }

#ifdef __cplusplus
}
#endif<|MERGE_RESOLUTION|>--- conflicted
+++ resolved
@@ -550,17 +550,17 @@
   return to_c(new (mem) Manifold(man));
 }
 
-<<<<<<< HEAD
 float manifold_min_gap(ManifoldManifold *m, ManifoldManifold *other,
                        float searchLength) {
   return from_c(m)->MinGap(*from_c(other), searchLength);
-=======
+}
+  
 ManifoldManifold *manifold_calculate_normals(void *mem, ManifoldManifold *m,
                                              int normal_idx,
                                              int min_sharp_angle) {
   auto man = from_c(m)->CalculateNormals(normal_idx, min_sharp_angle);
   return to_c(new (mem) Manifold(man));
->>>>>>> c9ec1696
+
 }
 
 // Static Quality Globals
