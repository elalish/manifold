--- conflicted
+++ resolved
@@ -257,13 +257,8 @@
  * Colinear edges are not collapsed like above due to non-coplanar properties.
  */
 TEST(Boolean, CoplanarProp) {
-<<<<<<< HEAD
   Manifold cylinder = Manifold::Cylinder(1.0, 1.0);
-  MeshGL cylinderGL = WithIndexColors(cylinder.GetMesh());
-=======
-  Manifold cylinder = Manifold::Cylinder(1.0f, 1.0f);
   MeshGL cylinderGL = WithIndexColors(cylinder.GetMeshGL());
->>>>>>> fbf07bf9
   cylinder = Manifold(cylinderGL);
 
   Manifold cylinder2 = cylinder.Scale({0.8, 0.8, 1.0}).Rotate(0, 0, 185);
