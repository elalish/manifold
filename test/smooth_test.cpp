--- conflicted
+++ resolved
@@ -139,22 +139,10 @@
     Manifold sphere = Manifold::Sphere(1, n[i]);
     // Refine(3*x) makes a center point, which is the worst case.
     Manifold smoothed = Manifold::Smooth(sphere.GetMeshGL()).Refine(6);
-<<<<<<< HEAD
-    Mesh out = smoothed.GetMesh();
-    auto bounds = std::minmax_element(out.vertPos.begin(), out.vertPos.end(),
-                                      [](const vec3& a, const vec3& b) {
-                                        return glm::dot(a, a) < glm::dot(b, b);
-                                      });
-    double min = glm::length(*bounds.first);
-    double max = glm::length(*bounds.second);
-    EXPECT_NEAR(min, 1, precision[i]);
-    EXPECT_NEAR(max, 1, precision[i]);
-=======
     // Refine(3*x) puts a center point in the triangle, which is the worst
     // case.
     MeshGL64 out = smoothed.GetMeshGL64();
     const int numVert = out.NumVert();
-    const int numProp = out.numProp;
     double maxR2 = 0;
     double minR2 = 2;
     for (int v = 0; v < numVert; ++v) {
@@ -165,7 +153,6 @@
     }
     EXPECT_NEAR(std::sqrt(minR2), 1, precision[i]);
     EXPECT_NEAR(std::sqrt(maxR2), 1, precision[i]);
->>>>>>> 9f62dbb0
   }
 }
 
@@ -177,27 +164,22 @@
   Manifold cylinder = Manifold::Cylinder(height, radius, radius, 8);
   Manifold smoothed = cylinder.SmoothOut().RefineToPrecision(precision);
   // Makes an edge bisector, which is the worst case.
-  Mesh out = smoothed.Refine(2).GetMesh();
-  auto bounds = std::minmax_element(
-      out.vertPos.begin(), out.vertPos.end(),
-      [radius, height](const vec3& a, const vec3& b) {
-        const vec2 a1(a);
-        const vec2 b1(b);
-        // Ignore end caps.
-        const double ra =
-            (std::abs(a.z) < 0.001 || std::abs(a.z - height) < 0.001)
-                ? radius
-                : glm::dot(a1, a1);
-        const double rb =
-            (std::abs(b.z) < 0.001 || std::abs(b.z - height) < 0.001)
-                ? radius
-                : glm::dot(b1, b1);
-        return ra < rb;
-      });
-  double min = glm::length(vec2(*bounds.first));
-  double max = glm::length(vec2(*bounds.second));
-  EXPECT_NEAR(min, radius - precision, 1e-4);
-  EXPECT_NEAR(max, radius, 1e-8);
+  MeshGL64 out = smoothed.Refine(2).GetMeshGL64();
+  const int numVert = out.NumVert();
+  double maxR2 = 0;
+  double minR2 = 2 * radius * radius;
+  for (int v = 0; v < numVert; ++v) {
+    const vec3 a = out.GetVertPos(v);
+    const vec2 a1(a);
+    // Ignore end caps.
+    const double r2 = (std::abs(a.z) < 0.001 || std::abs(a.z - height) < 0.001)
+                          ? radius * radius
+                          : glm::dot(a1, a1);
+    maxR2 = std::max(maxR2, r2);
+    minR2 = std::min(minR2, r2);
+  }
+  EXPECT_NEAR(std::sqrt(minR2), radius - precision, 1e-4);
+  EXPECT_NEAR(std::sqrt(maxR2), radius, 1e-8);
   EXPECT_EQ(smoothed.NumTri(), 7984);
 #ifdef MANIFOLD_EXPORT
   if (options.exportModels)
