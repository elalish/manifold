--- conflicted
+++ resolved
@@ -421,11 +421,7 @@
   TestPoly(polys, 5);
 }
 
-<<<<<<< HEAD
-TEST(Polygon, Sliver2) {
-=======
 TEST(Polygon, DISABLED_Sliver2) {
->>>>>>> 821cddf8
   Polygons polys;
   polys.push_back({
       {glm::vec2(27.4996014, 8.6873703), 74, 151},    //
