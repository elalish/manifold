--- conflicted
+++ resolved
@@ -636,191 +636,4 @@
   Manifold squashed = Manifold(squash);
   EXPECT_FALSE(squashed.IsEmpty());
   EXPECT_EQ(squashed.Status(), Manifold::Error::NoError);
-<<<<<<< HEAD
-}
-
-TEST(Manifold, PinchedVert) {
-  Mesh shape;
-  shape.vertPos = {{0, 0, 0},         //
-                   {1, 1, 0},         //
-                   {1, -1, 0},        //
-                   {-0.00001, 0, 0},  //
-                   {-1, -1, -0},      //
-                   {-1, 1, 0},        //
-                   {0, 0, 2},         //
-                   {0, 0, -2}};
-  shape.triVerts = {{0, 2, 6},  //
-                    {2, 1, 6},  //
-                    {1, 0, 6},  //
-                    {4, 3, 6},  //
-                    {3, 5, 6},  //
-                    {5, 4, 6},  //
-                    {2, 0, 4},  //
-                    {0, 3, 4},  //
-                    {3, 0, 1},  //
-                    {3, 1, 5},  //
-                    {7, 2, 4},  //
-                    {7, 4, 5},  //
-                    {7, 5, 1},  //
-                    {7, 1, 2}};
-  Manifold touch(shape);
-  EXPECT_FALSE(touch.IsEmpty());
-  EXPECT_EQ(touch.Status(), Manifold::Error::NoError);
-  EXPECT_EQ(touch.Genus(), 0);
-}
-
-TEST(Manifold, MinGapCubeCube) {
-  auto a = Manifold::Cube();
-  auto b = Manifold::Cube().Translate({2, 2, 0});
-
-  float distance = a.MinGap(b, 1.5f);
-
-  EXPECT_FLOAT_EQ(distance, sqrt(2));
-}
-
-TEST(Manifold, MinGapCubeCube2) {
-  auto a = Manifold::Cube();
-  auto b = Manifold::Cube().Translate({3, 3, 0});
-
-  float distance = a.MinGap(b, 3);
-
-  EXPECT_FLOAT_EQ(distance, sqrt(2) * 2);
-}
-
-TEST(Manifold, MinGapCubeSphereOverlapping) {
-  auto a = Manifold::Cube();
-  auto b = Manifold::Sphere(1);
-
-  float distance = a.MinGap(b, 0.1f);
-
-  EXPECT_FLOAT_EQ(distance, 0);
-}
-
-TEST(Manifold, MinGapSphereSphere) {
-  auto a = Manifold::Sphere(1);
-  auto b = Manifold::Sphere(1).Translate({2, 2, 0});
-
-  float distance = a.MinGap(b, 0.85f);
-
-  EXPECT_FLOAT_EQ(distance, 2 * sqrt(2) - 2);
-}
-
-TEST(Manifold, MinGapSphereSphereOutOfBounds) {
-  auto a = Manifold::Sphere(1);
-  auto b = Manifold::Sphere(1).Translate({2, 2, 0});
-
-  float distance = a.MinGap(b, 0.8f);
-
-  EXPECT_FLOAT_EQ(distance, 0.8f);
-}
-
-TEST(Manifold, MinGapClosestPointOnEdge) {
-  auto a = Manifold::Cube({1, 1, 1}, true).Rotate(0, 0, 45);
-  auto b =
-      Manifold::Cube({1, 1, 1}, true).Rotate(0, 45, 0).Translate({2, 0, 0});
-
-  float distance = a.MinGap(b, 0.7f);
-
-  EXPECT_FLOAT_EQ(distance, 2 - sqrt(2));
-}
-
-TEST(Manifold, MinGapClosestPointOnTriangleFace) {
-  auto a = Manifold::Cube();
-  auto b = Manifold::Cube().Scale({10, 10, 10}).Translate({2, -5, -1});
-
-  float distance = a.MinGap(b, 1.1f);
-
-  EXPECT_FLOAT_EQ(distance, 1);
-}
-
-TEST(Manifold, MingapAfterTransformations) {
-  auto a = Manifold::Sphere(1, 512).Rotate(30, 30, 30);
-  auto b =
-      Manifold::Sphere(1, 512).Scale({3, 1, 1}).Rotate(0, 90, 45).Translate(
-          {3, 0, 0});
-
-  float distance = a.MinGap(b, 1.1f);
-
-  ASSERT_NEAR(distance, 1, 0.001f);
-}
-
-TEST(Manifold, MingapStretchyBracelet) {
-  auto a = StretchyBracelet();
-  auto b = StretchyBracelet().Translate({0, 0, 20});
-
-  float distance = a.MinGap(b, 10);
-
-  ASSERT_NEAR(distance, 5, 0.001f);
-}
-
-TEST(Manifold, MinGapAfterTransformationsOutOfBounds) {
-  auto a = Manifold::Sphere(1, 512).Rotate(30, 30, 30);
-  auto b =
-      Manifold::Sphere(1, 512).Scale({3, 1, 1}).Rotate(0, 90, 45).Translate(
-          {3, 0, 0});
-
-  float distance = a.MinGap(b, 0.95f);
-
-  ASSERT_NEAR(distance, 0.95f, 0.001f);
-}
-TEST(Manifold, TriangleDistanceClosestPointsOnVertices) {
-  std::array<glm::vec3, 3> p = {glm::vec3{-1, 0, 0}, glm::vec3{1, 0, 0},
-                                glm::vec3{0, 1, 0}};
-
-  std::array<glm::vec3, 3> q = {glm::vec3{2, 0, 0}, glm::vec3{4, 0, 0},
-                                glm::vec3{3, 1, 0}};
-
-  float distance = DistanceTriangleTriangleSquared(p, q);
-
-  EXPECT_FLOAT_EQ(distance, 1);
-}
-
-TEST(Manifold, TriangleDistanceClosestPointOnEdge) {
-  std::array<glm::vec3, 3> p = {glm::vec3{-1, 0, 0}, glm::vec3{1, 0, 0},
-                                glm::vec3{0, 1, 0}};
-
-  std::array<glm::vec3, 3> q = {glm::vec3{-1, 2, 0}, glm::vec3{1, 2, 0},
-                                glm::vec3{0, 3, 0}};
-
-  float distance = DistanceTriangleTriangleSquared(p, q);
-
-  EXPECT_FLOAT_EQ(distance, 1);
-}
-
-TEST(Manifold, TriangleDistanceClosestPointOnEdge2) {
-  std::array<glm::vec3, 3> p = {glm::vec3{-1, 0, 0}, glm::vec3{1, 0, 0},
-                                glm::vec3{0, 1, 0}};
-
-  std::array<glm::vec3, 3> q = {glm::vec3{1, 1, 0}, glm::vec3{3, 1, 0},
-                                glm::vec3{2, 2, 0}};
-
-  float distance = DistanceTriangleTriangleSquared(p, q);
-
-  EXPECT_FLOAT_EQ(distance, 0.5f);
-}
-
-TEST(Manifold, TriangleDistanceClosestPointOnFace) {
-  std::array<glm::vec3, 3> p = {glm::vec3{-1, 0, 0}, glm::vec3{1, 0, 0},
-                                glm::vec3{0, 1, 0}};
-
-  std::array<glm::vec3, 3> q = {glm::vec3{-1, 2, -0.5f}, glm::vec3{1, 2, -0.5f},
-                                glm::vec3{0, 2, 1.5f}};
-
-  float distance = DistanceTriangleTriangleSquared(p, q);
-
-  EXPECT_FLOAT_EQ(distance, 1);
-}
-
-TEST(Manifold, TriangleDistanceOverlapping) {
-  std::array<glm::vec3, 3> p = {glm::vec3{-1, 0, 0}, glm::vec3{1, 0, 0},
-                                glm::vec3{0, 1, 0}};
-
-  std::array<glm::vec3, 3> q = {glm::vec3{-1, 0, 0}, glm::vec3{1, 0.5f, 0},
-                                glm::vec3{0, 1, 0}};
-
-  float distance = DistanceTriangleTriangleSquared(p, q);
-
-  EXPECT_FLOAT_EQ(distance, 0);
-=======
->>>>>>> e46938b4
 }