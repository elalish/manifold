// Copyright 2021 Emmett Lalish
//
// Licensed under the Apache License, Version 2.0 (the "License");
// you may not use this file except in compliance with the License.
// You may obtain a copy of the License at
//
//      http://www.apache.org/licenses/LICENSE-2.0
//
// Unless required by applicable law or agreed to in writing, software
// distributed under the License is distributed on an "AS IS" BASIS,
// WITHOUT WARRANTIES OR CONDITIONS OF ANY KIND, either express or implied.
// See the License for the specific language governing permissions and
// limitations under the License.

#include "samples.h"

#include "gtest/gtest.h"
#include "meshIO.h"
#include "polygon.h"

using namespace manifold;

// If you print this knot (with support), you can snap a half-inch marble into
// it and it'll roll around (dimensions in mm).
TEST(Samples, Knot13) {
  Manifold knot13 = TorusKnot(1, 3, 25, 10, 3.75);
  //   ExportMesh("knot13.stl", knot13.Extract(), {});
  EXPECT_TRUE(knot13.IsManifold());
  EXPECT_EQ(knot13.Genus(), 1);
  auto prop = knot13.GetProperties();
  EXPECT_NEAR(prop.volume, 20786, 1);
  EXPECT_NEAR(prop.surfaceArea, 11177, 1);
}

// This creates two interlinked knots.
TEST(Samples, Knot42) {
  Manifold knot42 = TorusKnot(4, 2, 15, 6, 5);
  //   ExportMesh("knot42.stl", knot42.Extract(), {});
  EXPECT_TRUE(knot42.IsManifold());
  EXPECT_TRUE(knot42.MatchesTriNormals());
  std::vector<Manifold> knots = knot42.Decompose();
  ASSERT_EQ(knots.size(), 2);
  EXPECT_EQ(knots[0].Genus(), 1);
  EXPECT_EQ(knots[1].Genus(), 1);
  auto prop0 = knots[0].GetProperties();
  auto prop1 = knots[1].GetProperties();
  EXPECT_NEAR(prop0.volume, prop1.volume, 1);
  EXPECT_NEAR(prop0.surfaceArea, prop1.surfaceArea, 1);
}

<<<<<<< HEAD
TEST(Samples, Sponge1) {
  Manifold sponge = MengerSponge(1);
  EXPECT_TRUE(sponge.IsManifold());
  EXPECT_TRUE(sponge.MatchesTriNormals());
  EXPECT_EQ(sponge.Genus(), 5);
  ExportMesh("mengerSponge1.gltf", sponge.Extract());
=======
TEST(Samples, Scallop) {
  Manifold scallop = Scallop();
  scallop.Refine(100);
  auto prop = scallop.GetProperties();
  EXPECT_NEAR(prop.volume, 41.3, 0.1);
  EXPECT_NEAR(prop.surfaceArea, 81.2, 0.1);

  // const Mesh out = scallop.Extract();
  // ExportOptions options;
  // options.faceted = false;
  // options.mat.roughness = 0.1;
  // const glm::vec4 blue(0, 0, 1, 1);
  // const glm::vec4 red(1, 0, 0, 1);
  // const float limit = 15;
  // for (float curvature : scallop.GetCurvature().vertMeanCurvature) {
  //   options.mat.vertColor.push_back(
  //       glm::mix(blue, red, glm::smoothstep(-limit, limit, curvature)));
  // }
  // ExportMesh("scallop.gltf", out, options);
}

TEST(Samples, TetPuzzle) {
  Manifold puzzle = TetPuzzle(50, 0.2, 100);
  EXPECT_TRUE(puzzle.IsManifold());
  EXPECT_TRUE(puzzle.MatchesTriNormals());
  Manifold puzzle2 = puzzle;
  puzzle2.Rotate(0, 0, 180);
  EXPECT_TRUE((puzzle ^ puzzle2).IsEmpty());
  puzzle.Transform(RotateUp({1, -1, -1}));
  // ExportMesh("tetPuzzle.gltf", puzzle.Extract(), {});
>>>>>>> 182163d2
}

TEST(Samples, FrameReduced) {
  Manifold::SetCircularSegments(4);
  Manifold frame = RoundedFrame(100, 10);
  EXPECT_TRUE(frame.IsManifold());
  EXPECT_TRUE(frame.MatchesTriNormals());
  Manifold::SetCircularSegments(0);
  EXPECT_EQ(frame.Genus(), 5);
  auto prop = frame.GetProperties();
  EXPECT_NEAR(prop.volume, 227333, 10);
  EXPECT_NEAR(prop.surfaceArea, 62635, 1);
  // ExportMesh("roundedFrameReduced.gltf", frame.Extract(), {});
}

TEST(Samples, Frame) {
  Manifold frame = RoundedFrame(100, 10);
  EXPECT_TRUE(frame.IsManifold());
  EXPECT_TRUE(frame.MatchesTriNormals());
  EXPECT_EQ(frame.Genus(), 5);
<<<<<<< HEAD
  // ExportMesh("roundedFrame.ply", frame.Extract());
=======
  // ExportMesh("roundedFrame.ply", frame.Extract(), {});
>>>>>>> 182163d2
}

// This creates a bracelet sample which involves many operations between shapes
// that are not in general position, e.g. coplanar faces.
TEST(Samples, Bracelet) {
  Manifold bracelet = StretchyBracelet();
  EXPECT_TRUE(bracelet.IsManifold());
  EXPECT_TRUE(bracelet.MatchesTriNormals());
  EXPECT_EQ(bracelet.Genus(), 1);
<<<<<<< HEAD
  // ExportMesh("bracelet.ply", bracelet.Extract());
=======
  // ExportMesh("bracelet.ply", bracelet.Extract(), {});
}

TEST(Samples, Sponge1) {
  Manifold sponge = MengerSponge(1);
  EXPECT_TRUE(sponge.IsManifold());
  EXPECT_TRUE(sponge.MatchesTriNormals());
  EXPECT_EQ(sponge.Genus(), 5);
  // ExportMesh("mengerSponge1.gltf", sponge.Extract(), {});
>>>>>>> 182163d2
}

// A fractal with many degenerate intersections, which also tests exact 90
// degree rotations.
<<<<<<< HEAD
TEST(Samples, Sponge) {
=======
TEST(Samples, Sponge4) {
>>>>>>> 182163d2
  Manifold sponge = MengerSponge(4);
  EXPECT_TRUE(sponge.IsManifold());
  EXPECT_TRUE(sponge.MatchesTriNormals());
  EXPECT_EQ(sponge.Genus(), 26433);  // should be 1:5, 2:81, 3:1409, 4:26433
<<<<<<< HEAD
  ExportMesh("mengerSponge.gltf", sponge.Extract());
=======
  // ExportMesh("mengerSponge.gltf", sponge.Extract(), {});
>>>>>>> 182163d2
  std::pair<Manifold, Manifold> cutSponge = sponge.SplitByPlane({1, 1, 1}, 0);
  EXPECT_TRUE(cutSponge.first.IsManifold());
  EXPECT_EQ(cutSponge.first.Genus(), 13394);
  EXPECT_TRUE(cutSponge.second.IsManifold());
  EXPECT_EQ(cutSponge.second.Genus(), 13394);
<<<<<<< HEAD
  ExportMesh("mengerSponge.ply", cutSponge.first.Extract());
=======
  // ExportMesh("mengerSponge.ply", cutSponge.first.Extract(), {});
>>>>>>> 182163d2
}<|MERGE_RESOLUTION|>--- conflicted
+++ resolved
@@ -48,14 +48,6 @@
   EXPECT_NEAR(prop0.surfaceArea, prop1.surfaceArea, 1);
 }
 
-<<<<<<< HEAD
-TEST(Samples, Sponge1) {
-  Manifold sponge = MengerSponge(1);
-  EXPECT_TRUE(sponge.IsManifold());
-  EXPECT_TRUE(sponge.MatchesTriNormals());
-  EXPECT_EQ(sponge.Genus(), 5);
-  ExportMesh("mengerSponge1.gltf", sponge.Extract());
-=======
 TEST(Samples, Scallop) {
   Manifold scallop = Scallop();
   scallop.Refine(100);
@@ -86,7 +78,6 @@
   EXPECT_TRUE((puzzle ^ puzzle2).IsEmpty());
   puzzle.Transform(RotateUp({1, -1, -1}));
   // ExportMesh("tetPuzzle.gltf", puzzle.Extract(), {});
->>>>>>> 182163d2
 }
 
 TEST(Samples, FrameReduced) {
@@ -107,11 +98,7 @@
   EXPECT_TRUE(frame.IsManifold());
   EXPECT_TRUE(frame.MatchesTriNormals());
   EXPECT_EQ(frame.Genus(), 5);
-<<<<<<< HEAD
-  // ExportMesh("roundedFrame.ply", frame.Extract());
-=======
   // ExportMesh("roundedFrame.ply", frame.Extract(), {});
->>>>>>> 182163d2
 }
 
 // This creates a bracelet sample which involves many operations between shapes
@@ -121,9 +108,6 @@
   EXPECT_TRUE(bracelet.IsManifold());
   EXPECT_TRUE(bracelet.MatchesTriNormals());
   EXPECT_EQ(bracelet.Genus(), 1);
-<<<<<<< HEAD
-  // ExportMesh("bracelet.ply", bracelet.Extract());
-=======
   // ExportMesh("bracelet.ply", bracelet.Extract(), {});
 }
 
@@ -133,33 +117,20 @@
   EXPECT_TRUE(sponge.MatchesTriNormals());
   EXPECT_EQ(sponge.Genus(), 5);
   // ExportMesh("mengerSponge1.gltf", sponge.Extract(), {});
->>>>>>> 182163d2
 }
 
 // A fractal with many degenerate intersections, which also tests exact 90
 // degree rotations.
-<<<<<<< HEAD
-TEST(Samples, Sponge) {
-=======
 TEST(Samples, Sponge4) {
->>>>>>> 182163d2
   Manifold sponge = MengerSponge(4);
   EXPECT_TRUE(sponge.IsManifold());
   EXPECT_TRUE(sponge.MatchesTriNormals());
   EXPECT_EQ(sponge.Genus(), 26433);  // should be 1:5, 2:81, 3:1409, 4:26433
-<<<<<<< HEAD
-  ExportMesh("mengerSponge.gltf", sponge.Extract());
-=======
   // ExportMesh("mengerSponge.gltf", sponge.Extract(), {});
->>>>>>> 182163d2
   std::pair<Manifold, Manifold> cutSponge = sponge.SplitByPlane({1, 1, 1}, 0);
   EXPECT_TRUE(cutSponge.first.IsManifold());
   EXPECT_EQ(cutSponge.first.Genus(), 13394);
   EXPECT_TRUE(cutSponge.second.IsManifold());
   EXPECT_EQ(cutSponge.second.Genus(), 13394);
-<<<<<<< HEAD
-  ExportMesh("mengerSponge.ply", cutSponge.first.Extract());
-=======
   // ExportMesh("mengerSponge.ply", cutSponge.first.Extract(), {});
->>>>>>> 182163d2
 }