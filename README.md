--- conflicted
+++ resolved
@@ -78,14 +78,10 @@
   See profiling section below.
 - `BUILD_TEST_CGAL=[<OFF>, ON]`: Builds a CGAL-based performance [comparison](https://github.com/elalish/manifold/tree/master/extras), requires `libcgal-dev` if enabled.
 
-<<<<<<< HEAD
-Offline building:
-=======
 Offline building (with missing dependencies):
 - `MANIFOLD_DOWNLOADS=[OFF, <ON>]`: Automatically download missing dependencies.
   Need to set `FETCHCONTENT_SOURCE_DIR_*` if the dependency `*` is missing.
 - `FETCHCONTENT_SOURCE_DIR_TBB`: path to tbb source (if `MANIFOLD_PAR` is enabled).
->>>>>>> bd52d301
 - `FETCHCONTENT_SOURCE_DIR_GOOGLETEST`: path to googletest source.
 
 The build instructions used by our CI are in [manifold.yml](https://github.com/elalish/manifold/blob/master/.github/workflows/manifold.yml), which is a good source to check if something goes wrong and for instructions specific to other platforms, like Windows.
