# About Manifold

[![codecov](https://codecov.io/github/elalish/manifold/branch/master/graph/badge.svg?token=IIA8G5HVS7)](https://codecov.io/github/elalish/manifold)
[![PyPI version](https://badge.fury.io/py/manifold3d.svg)](https://badge.fury.io/py/manifold3d)
[![npm version](https://badge.fury.io/js/manifold-3d.svg)](https://badge.fury.io/js/manifold-3d)
[![twitter](https://img.shields.io/twitter/follow/manifoldcad?style=social&logo=twitter)](https://twitter.com/intent/follow?screen_name=manifoldcad)

Manifold is a geometry kernel for operating on watertight meshes that represent solid objects. Our primary goal is reliability: guaranteed manifold output without caveats or edge cases. Our secondary goal is performance: efficient algorithms that make extensive use of parallelization, or pipelining when only a single thread is available.

## Users

Here is an incomplete list of our users, whose integrations may be anywhere from in-progress to released. Please feel free to send a PR to update this list with your own project - it's quite difficult for us to keep track.

| | | |
| --- | --- | --- |
| [OpenSCAD](https://openscad.org/) | [IFCjs](https://ifcjs.github.io/info/) | [Dactyl Web Configurator](https://github.com/rianadon/dactyl-configurator) |
| [Nomad Sculpt](https://apps.apple.com/us/app/id1519508653?mt=8&platform=ipad) | [Grid.Space](https://grid.space/) | [badcad](https://github.com/wrongbad/badcad) |
| [Godot Engine](https://godotengine.org/) | [OCADml](https://github.com/OCADml/OManifold) | [Flitter](https://flitter.readthedocs.io/en/latest/) |
| [BRL-CAD](https://brlcad.org/) | [PolygonJS](https://polygonjs.com/) | [Spherene](https://spherene.ch/) |
| [trimesh](https://trimesh.org/) | [Gypsum](https://github.com/playkostudios/gypsum) | |

### Bindings & Packages

If C++ isn't your cup of tea, Manifold also has bindings to many other languages, some maintained in this repository, and others elsewhere.

| Language | Packager | Name | Maintenance |
| --- | --- | --- | --- |
| C | N/A | N/A | internal |
| TS/JS | npm | [manifold-3d](https://www.npmjs.com/package/manifold-3d) | internal |
| Python | PyPI | [manifold3d](https://pypi.org/project/manifold3d/) | internal |
| Java | N/A | [manifold](https://github.com/SovereignShop/manifold) | external |
| Clojure | N/A | [clj-manifold3d](https://github.com/SovereignShop/clj-manifold3d) | external |
| C# | NuGet | [ManifoldNET](https://www.nuget.org/packages/ManifoldNET) | external |
| Julia | Packages | [ManifoldBindings.jl](https://juliapackages.com/p/manifoldbindings) | external |
| OCaml | N/A | [OManifold](https://ocadml.github.io/OManifold/OManifold/index.html) | external |

## Frontend Sandboxes

### [ManifoldCAD.org](https://manifoldcad.org)

If you like OpenSCAD / JSCAD, you might also like ManifoldCAD - our own solid modelling web app where you script in JS/TS. This uses our npm package, [manifold-3d](https://www.npmjs.com/package/manifold-3d), built via WASM. It's not quite as fast as our raw C++, but it's hard to beat for interoperability.

### [Python Colab Example](https://colab.research.google.com/drive/1VxrFYHPSHZgUbl9TeWzCeovlpXrPQ5J5?usp=sharing)

If you prefer Python to JS/TS, make your own copy of the example notebook above. It demonstrates interop between our [`manifold3d`](https://pypi.org/project/manifold3d/) PyPI library and the popular [`trimesh`](https://pypi.org/project/trimesh/) library, including showing the interactive model right in the notebook and saving 3D model output.

![A metallic Menger sponge](https://manifoldcad.org/samples/models/mengerSponge192.png "A metallic Menger sponge")

## Manifold Library

[**C++ Documentation**](https://manifoldcad.org/docs/html/classmanifold_1_1_manifold.html) | [**TS Documentation**](https://manifoldcad.org/jsdocs) | [**Algorithm Documentation**](https://github.com/elalish/manifold/wiki/Manifold-Library) | [**Blog Posts**](https://elalish.blogspot.com/search/label/Manifold) | [**Web Examples**](https://manifoldcad.org/model-viewer.html)

[Manifold](https://github.com/elalish/manifold) is a geometry library dedicated to creating and operating on manifold triangle meshes. A [manifold mesh](https://github.com/elalish/manifold/wiki/Manifold-Library#manifoldness) is a mesh that represents a solid object, and so is very important in manufacturing, CAD, structural analysis, etc. Further information can be found on the [wiki](https://github.com/elalish/manifold/wiki/Manifold-Library).

### Dependencies

<<<<<<< HEAD
Optional Dependencies (no dependencies are required anymore, but the first two are encouraged):
- [`TBB`](https://github.com/oneapi-src/oneTBB/): Intel's thread building blocks library (only when `MANIFOLD_PAR=ON`)
- [`Clipper2`](https://github.com/AngusJohnson/Clipper2): provides our 2D subsystem (only when `MANIFOLD_CROSS_SECTION=ON`)
- [`Assimp`](https://github.com/assimp/assimp): provides I/O for various 3D formats (only when `MANIFOLD_EXPORT=ON`)
- [`Nanobind`](https://github.com/wjakob/nanobind): provides Python bindings (only when `MANIFOLD_PYBIND=ON`)
- [`Emscripten`](https://github.com/emscripten-core/emscripten): WASM compiler that provides our JS bindings (only when `MANIFOLD_JSBIND=ON`)
- [`GTest`](https://github.com/google/googletest/): Google test library (only when test is enabled, i.e. `MANIFOLD_TEST=ON`)
=======
Manifold no longer has **any** required dependencies! However, we do have several optional dependencies, of which the first two are strongly encouraged:
| Name | CMake Flag | Provides |
| --- | --- | --- |
| [`TBB`](https://github.com/oneapi-src/oneTBB/) |`MANIFOLD_PAR=ON` | Parallel acceleration |
| [`Clipper2`](https://github.com/AngusJohnson/Clipper2) | `MANIFOLD_CROSS_SECTION=ON` | 2D: [`CrossSection`](https://manifoldcad.org/docs/html/classmanifold_1_1_cross_section.html) |
| [`Assimp`](https://github.com/assimp/assimp) | `MANIFOLD_EXPORT=ON` | Basic Mesh I/O |
| [`Nanobind`](https://github.com/wjakob/nanobind) | `MANIFOLD_PYBIND=ON` | Python bindings |
| [`Emscripten`](https://github.com/emscripten-core/emscripten) | `MANIFOLD_JSBIND=ON` | JS bindings via WASM |
| [`GTest`](https://github.com/google/googletest/) | `MANIFOLD_TEST=ON` | Testing framework |
>>>>>>> 55722a0c

### Overview

This library is fast with guaranteed manifold output. As such you need manifold meshes as input, which this library can create using constructors inspired by the OpenSCAD API, as well as a level set function for evaluating signed-distance functions (SDF) that improves significantly over Marching Cubes. You can also pass in your own mesh data, but you'll get an error status if the imported mesh isn't manifold. We provide a [`Merge`](https://manifoldcad.org/docs/html/structmanifold_1_1_mesh_g_l_p.html) function to fix slightly non-manifold meshes, but in general you may need one of the automated repair tools that exist mostly for 3D printing.

The most significant contribution here is a guaranteed-manifold [mesh Boolean](https://github.com/elalish/manifold/wiki/Manifold-Library#mesh-boolean) algorithm, which I believe is the first of its kind. If you know of another, please open a discussion - a mesh Boolean algorithm robust to edge cases has been an open problem for many years. Likewise, if the Boolean here ever fails you, please submit an issue! This Boolean forms the basis of a CAD kernel, as it allows simple shapes to be combined into more complex ones.

Manifold has full support for arbitrary vertex properties, and also has IDs that make it easy to keep track of materials and what surfaces belong to what input objects or faces. See our [web example](https://manifoldcad.org/model-viewer.html) for a simple demonstration of combining objects with unique textures.

Also included are a novel and powerful suite of refining functions for smooth mesh interpolation. They handle smoothing both triangles and quads, as well as keeping polygonal faces flat. You can easily create sharp or small-radius edges where desired, or even drive the curvature by normal vectors.

To aid in speed, this library makes extensive use of parallelization through TBB, if enabled. Not everything is so parallelizable, for instance a [polygon triangulation](https://github.com/elalish/manifold/wiki/Manifold-Library#polygon-triangulation) algorithm is included which is serial. Even if compiled with parallel backend, the code will still fall back to the serial version of the algorithms if the problem size is small. The WASM build is serial-only for now, but still fast.

Look in the [samples](https://github.com/elalish/manifold/tree/master/samples) directory for examples of how to use this library to make interesting 3D models. You may notice that some of these examples bare a certain resemblance to my OpenSCAD designs on [Thingiverse](https://www.thingiverse.com/emmett), which is no accident. Much as I love OpenSCAD, my library is dramatically faster and the code is more flexible.

### 3D Formats

Please avoid saving to STL files! They are lossy and inefficient - when saving a manifold mesh to STL there is no guarantee that the re-imported mesh will still be manifold, as the topology is lost. Please consider using [3MF](https://3mf.io/) instead, as this format was designed from the beginning for manifold meshes representing solid objects. 

If you use vertex properties for things like interpolated normals or texture UV coordinates, [glTF](https://www.khronos.org/Gltf) is recommended, specifically using the [`EXT_mesh_manifold`](https://github.com/KhronosGroup/glTF/blob/main/extensions/2.0/Vendor/EXT_mesh_manifold/README.md) extension. This allows for the lossless and efficient transmission of manifoldness even with property boundaries. Try our [make-manifold](https://manifoldcad.org/make-manifold) page to add this extension to your existing glTF/GLB models. 

Manifold provides an optional [`MeshIO`](https://manifoldcad.org/docs/html/group___mesh_i_o.html) component based on [Assimp](https://assimp.org/), but it is limited in functionality and is primarily to aid in testing. If you are using our npm module, we have a much more capable [gltf-io.ts](https://github.com/elalish/manifold/blob/master/bindings/wasm/examples/gltf-io.ts) you can use instead. For other languages we strongly recommend using existing packages that focus on 3D file I/O, e.g. [trimesh](https://trimesh.org/) for Python, particularly when using vertex properties or materials.  

## Building

Only CMake, a C++ compiler, and Python are required to be installed and set up to build this library (it has been tested with GCC, LLVM, MSVC). However, a variety of optional dependencies can bring in more functionality, see below.

Build and test (Ubuntu or similar):
```
git clone --recurse-submodules https://github.com/elalish/manifold.git
cd manifold
mkdir build
cd build
cmake -DCMAKE_BUILD_TYPE=Release -DBUILD_SHARED_LIBS=ON .. && make
test/manifold_test
```

CMake flags (usage e.g. `-DMANIFOLD_DEBUG=ON`):
- `MANIFOLD_JSBIND=[OFF, <ON>]`: Build js binding (when using the emscripten toolchain).
- `MANIFOLD_CBIND=[<OFF>, ON]`: Build C FFI binding.
- `MANIFOLD_PYBIND=[OFF, <ON>]`: Build python binding, requires `nanobind`.
- `MANIFOLD_PAR=[<OFF>, ON]`: Enables multi-thread parallelization, requires `tbb`.
- `MANIFOLD_CROSS_SECTION=[OFF, <ON>]`: Build CrossSection for 2D support (needed by language bindings), requires `Clipper2`.
- `MANIFOLD_EXPORT=[<OFF>, ON]`: Enables `MeshIO` and GLB export of 3D models from the tests, requires `assimp`.
- `MANIFOLD_DEBUG=[<OFF>, ON]`: Enables internal assertions and exceptions. This incurs around 20% runtime overhead.
- `MANIFOLD_TEST=[OFF, <ON>]`: Build unit tests, requires `GTest`.
- `TRACY_ENABLE=[<OFF>, ON]`: Enable integration with tracy profiler. 
  See profiling section below.

Offline building (with missing dependencies):
- `MANIFOLD_DOWNLOADS=[OFF, <ON>]`: Automatically download missing dependencies.
  Need to set `FETCHCONTENT_SOURCE_DIR_*` if the dependency `*` is missing.
- `FETCHCONTENT_SOURCE_DIR_TBB`: path to tbb source (if `MANIFOLD_PAR` is enabled).
- `FETCHCONTENT_SOURCE_DIR_CLIPPER2`: path to tbb source (if `MANIFOLD_CROSS_SECTION` is enabled).
- `FETCHCONTENT_SOURCE_DIR_GOOGLETEST`: path to googletest source (if `MANIFOLD_TEST` is enabled).

The build instructions used by our CI are in [manifold.yml](https://github.com/elalish/manifold/blob/master/.github/workflows/manifold.yml), which is a good source to check if something goes wrong and for instructions specific to other platforms, like Windows.

### WASM

To build the JS WASM library, first install NodeJS and set up emscripten:

(on Mac):
```
brew install nodejs
brew install emscripten
```
(on Linux):
```
sudo apt install nodejs
git clone https://github.com/emscripten-core/emsdk.git
cd emsdk
./emsdk install latest
./emsdk activate latest
source ./emsdk/emsdk_env.sh
```
Then build:
```
cd manifold
mkdir buildWASM
cd buildWASM
emcmake cmake -DCMAKE_BUILD_TYPE=Release .. && emmake make
node test/manifold_test.js
```

### Python

The CMake script will build the python binding `manifold3d` automatically. To
use the extension, please add `$BUILD_DIR/bindings/python` to your `PYTHONPATH`, where
`$BUILD_DIR` is the build directory for CMake. Examples using the python binding
can be found in `bindings/python/examples`. To see exported samples, run:
```
sudo apt install pkg-config libpython3-dev python3 python3-distutils python3-pip
pip install trimesh pytest
python3 run_all.py -e
```

Run the following code in the interpreter for
python binding documentation:

```
>>> import manifold3d
>>> help(manifold3d)
```

For more detailed documentation, please refer to the C++ API.

### Windows Shenanigans

Windows users should build with `-DBUILD_SHARED_LIBS=OFF`, as enabling shared
libraries in general makes things very complicated.

The DLL file for manifoldc (C FFI bindings) when built with msvc is in `${CMAKE_BINARY_DIR}/bin/${BUILD_TYPE}/manifoldc.dll`.
For example, for the following command, the path relative to the project root directory is `build/bin/Release/manifoldc.dll`.
```sh
cmake . -DCMAKE_BUILD_TYPE=Release -DBUILD_SHARED_LIBS=OFF -DMANIFOLD_DEBUG=ON -DMANIFOLD_PAR=${{matrix.parallel_backend}} -A x64 -B build
```

## Contributing

Contributions are welcome! A lower barrier contribution is to simply make a PR that adds a test, especially if it repros an issue you've found. Simply name it prepended with DISABLED_, so that it passes the CI. That will be a very strong signal to me to fix your issue. However, if you know how to fix it yourself, then including the fix in your PR would be much appreciated!

### Formatting

There is a formatting script `format.sh` that automatically formats everything.
It requires clang-format, black formatter for python and [gersemi](https://github.com/BlankSpruce/gersemi) for formatting cmake files.

Note that our script can run with clang-format older than 18, but the GitHub
action check may fail due to slight differences between different versions of
clang-format. In that case, either update your clang-format version or apply the
patch from the GitHub action log.

### Profiling

There is now basic support for the [Tracy profiler](https://github.com/wolfpld/tracy) for our tests.
To enable tracing, compile with `-DTRACY_ENABLE=on` cmake option, and run the test with Tracy server running.
To enable memory profiling in addition to tracing, compile with `-DTRACY_MEMORY_USAGE=ON` in addition to `-DTRACY_ENABLE=ON`.

## About the author

This library was started by [Emmett Lalish](https://elalish.blogspot.com/). I am currently a Google employee and this is my 20% project, not an official Google project. At my day job I'm the maintainer of [\<model-viewer\>](https://modelviewer.dev/). I was the first employee at a 3D video startup, [Omnivor](https://www.omnivor.io/), and before that I worked on 3D printing at Microsoft, including [3D Builder](https://www.microsoft.com/en-us/p/3d-builder/9wzdncrfj3t6?activetab=pivot%3Aoverviewtab). Originally an aerospace engineer, I started at a small DARPA contractor doing seedling projects, one of which became [Sea Hunter](https://en.wikipedia.org/wiki/Sea_Hunter). I earned my doctorate from the University of Washington in control theory and published some [papers](https://www.researchgate.net/scientific-contributions/75011026_Emmett_Lalish).<|MERGE_RESOLUTION|>--- conflicted
+++ resolved
@@ -54,15 +54,6 @@
 
 ### Dependencies
 
-<<<<<<< HEAD
-Optional Dependencies (no dependencies are required anymore, but the first two are encouraged):
-- [`TBB`](https://github.com/oneapi-src/oneTBB/): Intel's thread building blocks library (only when `MANIFOLD_PAR=ON`)
-- [`Clipper2`](https://github.com/AngusJohnson/Clipper2): provides our 2D subsystem (only when `MANIFOLD_CROSS_SECTION=ON`)
-- [`Assimp`](https://github.com/assimp/assimp): provides I/O for various 3D formats (only when `MANIFOLD_EXPORT=ON`)
-- [`Nanobind`](https://github.com/wjakob/nanobind): provides Python bindings (only when `MANIFOLD_PYBIND=ON`)
-- [`Emscripten`](https://github.com/emscripten-core/emscripten): WASM compiler that provides our JS bindings (only when `MANIFOLD_JSBIND=ON`)
-- [`GTest`](https://github.com/google/googletest/): Google test library (only when test is enabled, i.e. `MANIFOLD_TEST=ON`)
-=======
 Manifold no longer has **any** required dependencies! However, we do have several optional dependencies, of which the first two are strongly encouraged:
 | Name | CMake Flag | Provides |
 | --- | --- | --- |
@@ -72,7 +63,6 @@
 | [`Nanobind`](https://github.com/wjakob/nanobind) | `MANIFOLD_PYBIND=ON` | Python bindings |
 | [`Emscripten`](https://github.com/emscripten-core/emscripten) | `MANIFOLD_JSBIND=ON` | JS bindings via WASM |
 | [`GTest`](https://github.com/google/googletest/) | `MANIFOLD_TEST=ON` | Testing framework |
->>>>>>> 55722a0c
 
 ### Overview
 
