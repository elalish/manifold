// Copyright 2021 The Manifold Authors.
//
// Licensed under the Apache License, Version 2.0 (the "License");
// you may not use this file except in compliance with the License.
// You may obtain a copy of the License at
//
//      http://www.apache.org/licenses/LICENSE-2.0
//
// Unless required by applicable law or agreed to in writing, software
// distributed under the License is distributed on an "AS IS" BASIS,
// WITHOUT WARRANTIES OR CONDITIONS OF ANY KIND, either express or implied.
// See the License for the specific language governing permissions and
// limitations under the License.

#pragma once
#include <map>

#include "./collider.h"
#include "./shared.h"
#include "./sparse.h"
#include "./vec.h"
#include "manifold/manifold.h"
#include "manifold/polygon.h"

namespace manifold {

/** @ingroup Private */
struct Manifold::Impl {
  struct Relation {
    int originalID = -1;
    mat3x4 transform = la::identity;
    bool backSide = false;
  };
  struct MeshRelationD {
    /// The originalID of this Manifold if it is an original; -1 otherwise.
    int originalID = -1;
    int numProp = 0;
    Vec<double> properties;
    std::map<int, Relation> meshIDtransform;
    Vec<TriRef> triRef;
    Vec<ivec3> triProperties;
  };
  struct BaryIndices {
    int tri, start4, end4;
  };

  Box bBox_;
  double epsilon_ = -1;
  double tolerance_ = -1;
  Error status_ = Error::NoError;
  Vec<vec3> vertPos_;
  Vec<Halfedge> halfedge_;
  Vec<vec3> vertNormal_;
  Vec<vec3> faceNormal_;
  Vec<vec4> halfedgeTangent_;
  MeshRelationD meshRelation_;
  Collider collider_;

  static std::atomic<uint32_t> meshIDCounter_;
  static uint32_t ReserveIDs(uint32_t);

  Impl() {}
  enum class Shape { Tetrahedron, Cube, Octahedron };
  Impl(Shape, const mat3x4 = la::identity);

  template <typename Precision, typename I>
  Impl(const MeshGLP<Precision, I>& meshGL) {
    const uint32_t numVert = meshGL.NumVert();
    const uint32_t numTri = meshGL.NumTri();

    if (meshGL.numProp < 3) {
      MakeEmpty(Error::MissingPositionProperties);
      return;
    }

    if (meshGL.mergeFromVert.size() != meshGL.mergeToVert.size()) {
      MakeEmpty(Error::MergeVectorsDifferentLengths);
      return;
    }

    if (!meshGL.runTransform.empty() &&
        12 * meshGL.runOriginalID.size() != meshGL.runTransform.size()) {
      MakeEmpty(Error::TransformWrongLength);
      return;
    }

    if (!meshGL.runOriginalID.empty() && !meshGL.runIndex.empty() &&
        meshGL.runOriginalID.size() + 1 != meshGL.runIndex.size() &&
        meshGL.runOriginalID.size() != meshGL.runIndex.size()) {
      MakeEmpty(Error::RunIndexWrongLength);
      return;
    }

    if (!meshGL.faceID.empty() && meshGL.faceID.size() != meshGL.NumTri()) {
      MakeEmpty(Error::FaceIDWrongLength);
      return;
    }

    if (!manifold::all_of(meshGL.vertProperties.begin(),
                          meshGL.vertProperties.end(),
                          [](Precision x) { return std::isfinite(x); })) {
      MakeEmpty(Error::NonFiniteVertex);
      return;
    }

    if (!manifold::all_of(meshGL.runTransform.begin(),
                          meshGL.runTransform.end(),
                          [](Precision x) { return std::isfinite(x); })) {
      MakeEmpty(Error::InvalidConstruction);
      return;
    }

    if (!manifold::all_of(meshGL.halfedgeTangent.begin(),
                          meshGL.halfedgeTangent.end(),
                          [](Precision x) { return std::isfinite(x); })) {
      MakeEmpty(Error::InvalidConstruction);
      return;
    }

    std::vector<int> prop2vert(numVert);
    std::iota(prop2vert.begin(), prop2vert.end(), 0);
    for (size_t i = 0; i < meshGL.mergeFromVert.size(); ++i) {
      const uint32_t from = meshGL.mergeFromVert[i];
      const uint32_t to = meshGL.mergeToVert[i];
      if (from >= numVert || to >= numVert) {
        MakeEmpty(Error::MergeIndexOutOfBounds);
        return;
      }
      prop2vert[from] = to;
    }

    const auto numProp = meshGL.numProp - 3;
    meshRelation_.numProp = numProp;
    meshRelation_.properties.resize_nofill(meshGL.NumVert() * numProp);
    tolerance_ = meshGL.tolerance;
    // This will have unreferenced duplicate positions that will be removed by
    // Impl::RemoveUnreferencedVerts().
    vertPos_.resize_nofill(meshGL.NumVert());

    for (size_t i = 0; i < meshGL.NumVert(); ++i) {
      for (const int j : {0, 1, 2})
        vertPos_[i][j] = meshGL.vertProperties[meshGL.numProp * i + j];
      for (size_t j = 0; j < numProp; ++j)
        meshRelation_.properties[i * numProp + j] =
            meshGL.vertProperties[meshGL.numProp * i + 3 + j];
    }

    halfedgeTangent_.resize_nofill(meshGL.halfedgeTangent.size() / 4);
    for (size_t i = 0; i < halfedgeTangent_.size(); ++i) {
      for (const int j : {0, 1, 2, 3})
        halfedgeTangent_[i][j] = meshGL.halfedgeTangent[4 * i + j];
    }

    Vec<TriRef> triRef;
    if (!meshGL.runOriginalID.empty()) {
      auto runIndex = meshGL.runIndex;
      const auto runEnd = meshGL.triVerts.size();
      if (runIndex.empty()) {
        runIndex = {0, static_cast<I>(runEnd)};
      } else if (runIndex.size() == meshGL.runOriginalID.size()) {
        runIndex.push_back(runEnd);
      }
      triRef.resize_nofill(meshGL.NumTri());
      const auto startID = Impl::ReserveIDs(meshGL.runOriginalID.size());
      for (size_t i = 0; i < meshGL.runOriginalID.size(); ++i) {
        const int meshID = startID + i;
        const int originalID = meshGL.runOriginalID[i];
        for (size_t tri = runIndex[i] / 3; tri < runIndex[i + 1] / 3; ++tri) {
          TriRef& ref = triRef[tri];
          ref.meshID = meshID;
          ref.originalID = originalID;
          ref.tri = meshGL.faceID.empty() ? tri : meshGL.faceID[tri];
          ref.faceID = tri;
        }

        if (meshGL.runTransform.empty()) {
          meshRelation_.meshIDtransform[meshID] = {originalID};
        } else {
          const Precision* m = meshGL.runTransform.data() + 12 * i;
          meshRelation_.meshIDtransform[meshID] = {originalID,
                                                   {{m[0], m[1], m[2]},
                                                    {m[3], m[4], m[5]},
                                                    {m[6], m[7], m[8]},
                                                    {m[9], m[10], m[11]}}};
        }
      }
    }

    Vec<ivec3> triVerts;
    triVerts.reserve(numTri);
    if (triRef.size() > 0) meshRelation_.triRef.reserve(numTri);
    if (numProp > 0) meshRelation_.triProperties.reserve(numTri);
    for (size_t i = 0; i < numTri; ++i) {
      ivec3 tri;
      for (const size_t j : {0, 1, 2}) {
        uint32_t vert = (uint32_t)meshGL.triVerts[3 * i + j];
        if (vert >= numVert) {
          MakeEmpty(Error::VertexOutOfBounds);
          return;
        }
        tri[j] = prop2vert[vert];
      }
      if (tri[0] != tri[1] && tri[1] != tri[2] && tri[2] != tri[0]) {
        triVerts.push_back(tri);
        if (triRef.size() > 0) {
          meshRelation_.triRef.push_back(triRef[i]);
        }
        if (numProp > 0) {
          meshRelation_.triProperties.push_back(
              ivec3(static_cast<uint32_t>(meshGL.triVerts[3 * i]),
                    static_cast<uint32_t>(meshGL.triVerts[3 * i + 1]),
                    static_cast<uint32_t>(meshGL.triVerts[3 * i + 2])));
        }
      }
    }

    CreateHalfedges(triVerts);
    if (!IsManifold()) {
      MakeEmpty(Error::NotManifold);
      return;
    }

    CalculateBBox();
    SetEpsilon(-1, std::is_same<Precision, float>::value);

    CalculateNormals();

    if (meshGL.runOriginalID.empty()) {
      InitializeOriginal();
    }

    DedupePropVerts();
    CreateFaces();

    SimplifyTopology();
    RemoveUnreferencedVerts();
    Finish();

    if (!IsFinite()) {
      MakeEmpty(Error::NonFiniteVertex);
      return;
    }

    // A Manifold created from an input mesh is never an original - the input is
    // the original.
    meshRelation_.originalID = -1;
  }

  template <typename F>
  inline void ForVert(int halfedge, F func) {
    int current = halfedge;
    do {
      current = NextHalfedge(halfedge_[current].pairedHalfedge);
      func(current);
    } while (current != halfedge);
  }

  template <typename T>
  void ForVert(
      int halfedge, std::function<T(int halfedge)> transform,
      std::function<void(int halfedge, const T& here, T& next)> binaryOp) {
    T here = transform(halfedge);
    int current = halfedge;
    do {
      const int nextHalfedge = NextHalfedge(halfedge_[current].pairedHalfedge);
      T next = transform(nextHalfedge);
      binaryOp(current, here, next);
      here = next;
      current = nextHalfedge;
    } while (current != halfedge);
  }

  void CreateFaces();
  void DedupePropVerts();
  void RemoveUnreferencedVerts();
  void InitializeOriginal(bool keepFaceID = false);
  void CreateHalfedges(const Vec<ivec3>& triVerts);
  void CalculateNormals();
  void IncrementMeshIDs();

  void Update();
  void MakeEmpty(Error status);
  void Warp(std::function<void(vec3&)> warpFunc);
  void WarpBatch(std::function<void(VecView<vec3>)> warpFunc);
  Impl Transform(const mat3x4& transform) const;
  SparseIndices EdgeCollisions(const Impl& B, bool inverted = false) const;
  SparseIndices VertexCollisionsZ(VecView<const vec3> vertsIn,
                                  bool inverted = false) const;

  bool IsEmpty() const { return NumTri() == 0; }
  size_t NumVert() const { return vertPos_.size(); }
  size_t NumEdge() const { return halfedge_.size() / 2; }
  size_t NumTri() const { return halfedge_.size() / 3; }
  size_t NumProp() const { return meshRelation_.numProp; }
  size_t NumPropVert() const {
    return NumProp() == 0 ? NumVert()
                          : meshRelation_.properties.size() / NumProp();
  }

  // properties.cpp
  enum class Property { Volume, SurfaceArea };
  double GetProperty(Property prop) const;
  void CalculateCurvature(int gaussianIdx, int meanIdx);
  void CalculateBBox();
  bool IsFinite() const;
  bool IsIndexInBounds(VecView<const ivec3> triVerts) const;
  void SetEpsilon(double minEpsilon = -1, bool useSingle = false);
  bool IsManifold() const;
  bool Is2Manifold() const;
  bool IsSelfIntersecting() const;
  bool MatchesTriNormals() const;
  int NumDegenerateTris() const;
  double MinGap(const Impl& other, double searchLength) const;

  // sort.cpp
  void Finish();
  void SortVerts();
  void ReindexVerts(const Vec<int>& vertNew2Old, size_t numOldVert);
  void CompactProps();
  void GetFaceBoxMorton(Vec<Box>& faceBox, Vec<uint32_t>& faceMorton) const;
  void SortFaces(Vec<Box>& faceBox, Vec<uint32_t>& faceMorton);
  void GatherFaces(const Vec<int>& faceNew2Old);
  void GatherFaces(const Impl& old, const Vec<int>& faceNew2Old);

  // face_op.cpp
  void Face2Tri(const Vec<int>& faceEdge, const Vec<TriRef>& halfedgeRef,
                bool allowConvex = false);
  void FlattenFaces();
  Polygons Slice(double height) const;
  Polygons Project() const;

  // edge_op.cpp
  void CleanupTopology();
  void SimplifyTopology(int firstNewVert = 0);
  void DedupeEdge(int edge);
  bool CollapseEdge(int edge, std::vector<int>& edges);
  void RecursiveEdgeSwap(int edge, int& tag, std::vector<int>& visited,
                         std::vector<int>& edgeSwapStack,
                         std::vector<int>& edges);
  void RemoveIfFolded(int edge);
  void PairUp(int edge0, int edge1);
  void UpdateVert(int vert, int startEdge, int endEdge);
  void FormLoop(int current, int end);
  void CollapseTri(const ivec3& triEdge);
  void SplitPinchedVerts();
<<<<<<< HEAD
  bool IsConvex(float tolerance = 1e-8f) const;
=======
  void DedupeEdges();
>>>>>>> d4439bcc

  // subdivision.cpp
  int GetNeighbor(int tri) const;
  ivec4 GetHalfedges(int tri) const;
  BaryIndices GetIndices(int halfedge) const;
  void FillRetainedVerts(Vec<Barycentric>& vertBary) const;
  Vec<Barycentric> Subdivide(std::function<int(vec3, vec4, vec4)>,
                             bool = false);

  // smoothing.cpp
  bool IsInsideQuad(int halfedge) const;
  bool IsMarkedInsideQuad(int halfedge) const;
  vec3 GetNormal(int halfedge, int normalIdx) const;
  vec4 TangentFromNormal(const vec3& normal, int halfedge) const;
  std::vector<Smoothness> UpdateSharpenedEdges(
      const std::vector<Smoothness>&) const;
  Vec<bool> FlatFaces() const;
  Vec<int> VertFlatFace(const Vec<bool>&) const;
  Vec<int> VertHalfedge() const;
  std::vector<Smoothness> SharpenEdges(double minSharpAngle,
                                       double minSmoothness) const;
  void SharpenTangent(int halfedge, double smoothness);
  void SetNormals(int normalIdx, double minSharpAngle);
  void LinearizeFlatTangents();
  void DistributeTangents(const Vec<bool>& fixedHalfedges);
  void CreateTangents(int normalIdx);
  void CreateTangents(std::vector<Smoothness>);
  void Refine(std::function<int(vec3, vec4, vec4)>, bool = false);

  // quickhull.cpp
  void Hull(VecView<vec3> vertPos);
};

#ifdef MANIFOLD_DEBUG
extern std::mutex dump_lock;
std::ostream& operator<<(std::ostream& stream, const Manifold::Impl& impl);
#endif
}  // namespace manifold<|MERGE_RESOLUTION|>--- conflicted
+++ resolved
@@ -343,11 +343,8 @@
   void FormLoop(int current, int end);
   void CollapseTri(const ivec3& triEdge);
   void SplitPinchedVerts();
-<<<<<<< HEAD
   bool IsConvex(float tolerance = 1e-8f) const;
-=======
   void DedupeEdges();
->>>>>>> d4439bcc
 
   // subdivision.cpp
   int GetNeighbor(int tri) const;
