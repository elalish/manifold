// Copyright 2021 The Manifold Authors.
//
// Licensed under the Apache License, Version 2.0 (the "License");
// you may not use this file except in compliance with the License.
// You may obtain a copy of the License at
//
//      http://www.apache.org/licenses/LICENSE-2.0
//
// Unless required by applicable law or agreed to in writing, software
// distributed under the License is distributed on an "AS IS" BASIS,
// WITHOUT WARRANTIES OR CONDITIONS OF ANY KIND, either express or implied.
// See the License for the specific language governing permissions and
// limitations under the License.

#include <unordered_map>

#include "./impl.h"
#include "./parallel.h"

namespace {
using namespace manifold;

ivec3 TriOf(int edge) {
  ivec3 triEdge;
  triEdge[0] = edge;
  triEdge[1] = NextHalfedge(triEdge[0]);
  triEdge[2] = NextHalfedge(triEdge[1]);
  return triEdge;
}

bool Is01Longest(vec2 v0, vec2 v1, vec2 v2) {
  const vec2 e[3] = {v1 - v0, v2 - v1, v0 - v2};
  double l[3];
  for (int i : {0, 1, 2}) l[i] = la::dot(e[i], e[i]);
  return l[0] > l[1] && l[0] > l[2];
}

struct DuplicateEdge {
  const Halfedge* sortedHalfedge;

  bool operator()(int edge) {
    const Halfedge& halfedge = sortedHalfedge[edge];
    const Halfedge& nextHalfedge = sortedHalfedge[edge + 1];
    return halfedge.startVert == nextHalfedge.startVert &&
           halfedge.endVert == nextHalfedge.endVert;
  }
};

struct ShortEdge {
  VecView<const Halfedge> halfedge;
  VecView<const vec3> vertPos;
  const double epsilon;
  const int firstNewVert;

  bool operator()(int edge) const {
    const Halfedge& half = halfedge[edge];
    if (half.pairedHalfedge < 0 ||
        (half.startVert < firstNewVert && half.endVert < firstNewVert))
      return false;
    // Flag short edges
    const vec3 delta = vertPos[half.endVert] - vertPos[half.startVert];
    return la::dot(delta, delta) < epsilon * epsilon;
  }
};

struct FlagEdge {
  VecView<const Halfedge> halfedge;
  VecView<const TriRef> triRef;
  const int firstNewVert;

  bool operator()(int edge) const {
    const Halfedge& half = halfedge[edge];
    if (half.pairedHalfedge < 0 || half.startVert < firstNewVert) return false;
    // Flag redundant edges - those where the startVert is surrounded by only
    // two original triangles.
    const TriRef ref0 = triRef[edge / 3];
    int current = NextHalfedge(half.pairedHalfedge);
    TriRef ref1 = triRef[current / 3];
    bool ref1Updated = !ref0.SameFace(ref1);
    while (current != edge) {
      current = NextHalfedge(halfedge[current].pairedHalfedge);
      int tri = current / 3;
      const TriRef ref = triRef[tri];
      if (!ref.SameFace(ref0) && !ref.SameFace(ref1)) {
        if (!ref1Updated) {
          ref1 = ref;
          ref1Updated = true;
        } else {
          return false;
        }
      }
    }
    return true;
  }
};

struct SwappableEdge {
  VecView<const Halfedge> halfedge;
  VecView<const vec3> vertPos;
  VecView<const vec3> triNormal;
  const double tolerance;
  const int firstNewVert;

  bool operator()(int edge) const {
    const Halfedge& half = halfedge[edge];
    if (half.pairedHalfedge < 0) return false;
    if (half.startVert < firstNewVert && half.endVert < firstNewVert &&
        halfedge[NextHalfedge(edge)].endVert < firstNewVert &&
        halfedge[NextHalfedge(half.pairedHalfedge)].endVert < firstNewVert)
      return false;

    int tri = edge / 3;
    ivec3 triEdge = TriOf(edge);
    mat2x3 projection = GetAxisAlignedProjection(triNormal[tri]);
    vec2 v[3];
    for (int i : {0, 1, 2})
      v[i] = projection * vertPos[halfedge[triEdge[i]].startVert];
    if (CCW(v[0], v[1], v[2], tolerance) > 0 || !Is01Longest(v[0], v[1], v[2]))
      return false;

    // Switch to neighbor's projection.
    edge = half.pairedHalfedge;
    tri = edge / 3;
    triEdge = TriOf(edge);
    projection = GetAxisAlignedProjection(triNormal[tri]);
    for (int i : {0, 1, 2})
      v[i] = projection * vertPos[halfedge[triEdge[i]].startVert];
    return CCW(v[0], v[1], v[2], tolerance) > 0 ||
           Is01Longest(v[0], v[1], v[2]);
  }
};

struct FlagStore {
#if MANIFOLD_PAR == 1
  tbb::combinable<std::vector<size_t>> store;
#endif
  std::vector<size_t> s;

  template <typename Pred, typename F>
  void run_seq(size_t n, Pred pred, F f) {
    for (size_t i = 0; i < n; ++i)
      if (pred(i)) s.push_back(i);
    for (size_t i : s) f(i);
    s.clear();
  }

#if MANIFOLD_PAR == 1
  template <typename Pred, typename F>
  void run_par(size_t n, Pred pred, F f) {
    // Test pred in parallel, store i into thread-local vectors when pred(i) is
    // true. After testing pred, iterate and call f over the indices in
    // ascending order by using a heap in a single thread
    auto& store = this->store;
    tbb::parallel_for(tbb::blocked_range<size_t>(0, n),
                      [&store, &pred, f](const auto& r) {
                        auto& local = store.local();
                        for (auto i = r.begin(); i < r.end(); ++i) {
                          if (pred(i)) local.push_back(i);
                        }
                      });

    std::vector<std::vector<size_t>> stores;
    std::vector<size_t> result;
    store.combine_each(
        [&](auto& data) { stores.emplace_back(std::move(data)); });
    std::vector<size_t> sizes;
    size_t total_size = 0;
    for (const auto& tmp : stores) {
      sizes.push_back(total_size);
      total_size += tmp.size();
    }
    result.resize(total_size);
    for_each_n(ExecutionPolicy::Seq, countAt(0), stores.size(), [&](size_t i) {
      std::copy(stores[i].begin(), stores[i].end(), result.begin() + sizes[i]);
    });
    stable_sort(autoPolicy(result.size()), result.begin(), result.end());
    for (size_t x : result) f(x);
  }
#endif

  template <typename Pred, typename F>
  void run(size_t n, Pred pred, F f) {
#if MANIFOLD_PAR == 1
    if (n > 1e5) {
      run_par(n, pred, f);
    } else
#endif
    {
      run_seq(n, pred, f);
    }
  }
};

}  // namespace

namespace manifold {

/**
 * Duplicates just enough verts to covert an even-manifold to a proper
 * 2-manifold, splitting non-manifold verts and edges with too many triangles.
 */
void Manifold::Impl::CleanupTopology() {
  if (!halfedge_.size()) return;

  // In the case of a very bad triangulation, it is possible to create pinched
  // verts. They must be removed before edge collapse.
  SplitPinchedVerts();
  DedupeEdges();
}

/**
 * Collapses degenerate triangles by removing edges shorter than tolerance_ and
 * any edge that is preceeded by an edge that joins the same two face relations.
 * It also performs edge swaps on the long edges of degenerate triangles, though
 * there are some configurations of degenerates that cannot be removed this way.
 *
 * Before collapsing edges, the mesh is checked for duplicate edges (more than
 * one pair of triangles sharing the same edge), which are removed by
 * duplicating one vert and adding two triangles. These degenerate triangles are
 * likely to be collapsed again in the subsequent simplification.
 *
 * Note when an edge collapse would result in something non-manifold, the
 * vertices are duplicated in such a way as to remove handles or separate
 * meshes, thus decreasing the Genus(). It only increases when meshes that have
 * collapsed to just a pair of triangles are removed entirely.
 *
 * Verts with index less than firstNewVert will be left uncollapsed. This is
 * zero by default so that everything can be collapsed.
 *
 * Rather than actually removing the edges, this step merely marks them for
 * removal, by setting vertPos to NaN and halfedge to {-1, -1, -1, -1}.
 */
void Manifold::Impl::SimplifyTopology(int firstNewVert) {
  if (!halfedge_.size()) return;

  CleanupTopology();
  CollapseShortEdges(firstNewVert);
  CollapseColinearEdges(firstNewVert);
  SwapDegenerates(firstNewVert);
}

void Manifold::Impl::RemoveDegenerates(int firstNewVert) {
  if (!halfedge_.size()) return;

  CleanupTopology();
  CollapseShortEdges(firstNewVert);
  SwapDegenerates(firstNewVert);
}

void Manifold::Impl::CollapseShortEdges(int firstNewVert) {
  ZoneScopedN("CollapseShortEdge");
  FlagStore s;
  size_t numFlagged = 0;
  const size_t nbEdges = halfedge_.size();
<<<<<<< HEAD
  auto policy = autoPolicy(nbEdges, 1e5);
=======
  size_t numFlagged = 0;

>>>>>>> 272a2243
  std::vector<int> scratchBuffer;
  scratchBuffer.reserve(10);
  // Short edges get to skip several checks and hence remove more classes of
  // degenerate triangles than flagged edges do, but this could in theory lead
  // to error stacking where a vertex moves too far. For this reason this is
  // restricted to epsilon, rather than tolerance.
  ShortEdge se{halfedge_, vertPos_, epsilon_, firstNewVert};
  s.run(nbEdges, se, [&](size_t i) {
    const bool didCollapse = CollapseEdge(i, scratchBuffer);
    if (didCollapse) numFlagged++;
    scratchBuffer.resize(0);
  });

#ifdef MANIFOLD_DEBUG
  if (ManifoldParams().verbose > 0 && numFlagged > 0) {
    std::cout << "collapsed " << numFlagged << " short edges" << std::endl;
  }
#endif
}

void Manifold::Impl::CollapseColinearEdges(int firstNewVert) {
  FlagStore s;
  size_t numFlagged = 0;
  const size_t nbEdges = halfedge_.size();
  auto policy = autoPolicy(nbEdges, 1e5);
  std::vector<int> scratchBuffer;
  scratchBuffer.reserve(10);
  while (1) {
    ZoneScopedN("CollapseFlaggedEdge");
    numFlagged = 0;
    // Collapse colinear edges, but only remove new verts, i.e. verts with
    // index
    // >= firstNewVert. This is used to keep the Boolean from changing the
    // non-intersecting parts of the input meshes. Colinear is defined not by a
    // local check, but by the global CreateFaces function, which keeps this
    // from being vulnerable to error stacking.
    FlagEdge se{halfedge_, meshRelation_.triRef, firstNewVert};
    s.run(nbEdges, se, [&](size_t i) {
      const bool didCollapse = CollapseEdge(i, scratchBuffer);
      if (didCollapse) numFlagged++;
      scratchBuffer.resize(0);
    });
    if (numFlagged == 0) break;

#ifdef MANIFOLD_DEBUG
    if (ManifoldParams().verbose > 0 && numFlagged > 0) {
      std::cout << "collapsed " << numFlagged << " colinear edges" << std::endl;
    }
#endif
  }
}

void Manifold::Impl::SwapDegenerates(int firstNewVert) {
  ZoneScopedN("RecursiveEdgeSwap");
  FlagStore s;
  size_t numFlagged = 0;
  const size_t nbEdges = halfedge_.size();
  auto policy = autoPolicy(nbEdges, 1e5);
  std::vector<int> scratchBuffer;
  scratchBuffer.reserve(10);

  SwappableEdge se{halfedge_, vertPos_, faceNormal_, tolerance_, firstNewVert};
  std::vector<int> edgeSwapStack;
  std::vector<int> visited(halfedge_.size(), -1);
  int tag = 0;
  s.run(nbEdges, se, [&](size_t i) {
    numFlagged++;
    tag++;
    RecursiveEdgeSwap(i, tag, visited, edgeSwapStack, scratchBuffer);
    while (!edgeSwapStack.empty()) {
      int last = edgeSwapStack.back();
      edgeSwapStack.pop_back();
      RecursiveEdgeSwap(last, tag, visited, edgeSwapStack, scratchBuffer);
    }
  });

#ifdef MANIFOLD_DEBUG
   if (ManifoldParams().verbose > 0 && numFlagged > 0) {
     std::cout << "swapped " << numFlagged << " edges" << std::endl;
   }
#endif
}

// Deduplicate the given 4-manifold edge by duplicating endVert, thus making the
// edges distinct. Also duplicates startVert if it becomes pinched.
void Manifold::Impl::DedupeEdge(const int edge) {
  // Orbit endVert
  const int startVert = halfedge_[edge].startVert;
  const int endVert = halfedge_[edge].endVert;
  int current = halfedge_[NextHalfedge(edge)].pairedHalfedge;
  while (current != edge) {
    const int vert = halfedge_[current].startVert;
    if (vert == startVert) {
      // Single topological unit needs 2 faces added to be split
      const int newVert = vertPos_.size();
      vertPos_.push_back(vertPos_[endVert]);
      if (vertNormal_.size() > 0) vertNormal_.push_back(vertNormal_[endVert]);
      current = halfedge_[NextHalfedge(current)].pairedHalfedge;
      const int opposite = halfedge_[NextHalfedge(edge)].pairedHalfedge;

      UpdateVert(newVert, current, opposite);

      int newHalfedge = halfedge_.size();
      int oldFace = current / 3;
      int outsideVert = halfedge_[current].startVert;
      halfedge_.push_back({endVert, newVert, -1});
      halfedge_.push_back({newVert, outsideVert, -1});
      halfedge_.push_back({outsideVert, endVert, -1});
      PairUp(newHalfedge + 2, halfedge_[current].pairedHalfedge);
      PairUp(newHalfedge + 1, current);
      if (meshRelation_.triRef.size() > 0)
        meshRelation_.triRef.push_back(meshRelation_.triRef[oldFace]);
      if (meshRelation_.triProperties.size() > 0)
        meshRelation_.triProperties.push_back(
            meshRelation_.triProperties[oldFace]);
      if (faceNormal_.size() > 0) faceNormal_.push_back(faceNormal_[oldFace]);

      newHalfedge += 3;
      oldFace = opposite / 3;
      outsideVert = halfedge_[opposite].startVert;
      halfedge_.push_back({newVert, endVert, -1});
      halfedge_.push_back({endVert, outsideVert, -1});
      halfedge_.push_back({outsideVert, newVert, -1});
      PairUp(newHalfedge + 2, halfedge_[opposite].pairedHalfedge);
      PairUp(newHalfedge + 1, opposite);
      PairUp(newHalfedge, newHalfedge - 3);
      if (meshRelation_.triRef.size() > 0)
        meshRelation_.triRef.push_back(meshRelation_.triRef[oldFace]);
      if (meshRelation_.triProperties.size() > 0)
        meshRelation_.triProperties.push_back(
            meshRelation_.triProperties[oldFace]);
      if (faceNormal_.size() > 0) faceNormal_.push_back(faceNormal_[oldFace]);

      break;
    }

    current = halfedge_[NextHalfedge(current)].pairedHalfedge;
  }

  if (current == edge) {
    // Separate topological unit needs no new faces to be split
    const int newVert = vertPos_.size();
    vertPos_.push_back(vertPos_[endVert]);
    if (vertNormal_.size() > 0) vertNormal_.push_back(vertNormal_[endVert]);

    ForVert(NextHalfedge(current), [this, newVert](int e) {
      halfedge_[e].startVert = newVert;
      halfedge_[halfedge_[e].pairedHalfedge].endVert = newVert;
    });
  }

  // Orbit startVert
  const int pair = halfedge_[edge].pairedHalfedge;
  current = halfedge_[NextHalfedge(pair)].pairedHalfedge;
  while (current != pair) {
    const int vert = halfedge_[current].startVert;
    if (vert == endVert) {
      break;  // Connected: not a pinched vert
    }
    current = halfedge_[NextHalfedge(current)].pairedHalfedge;
  }

  if (current == pair) {
    // Split the pinched vert the previous split created.
    const int newVert = vertPos_.size();
    vertPos_.push_back(vertPos_[endVert]);
    if (vertNormal_.size() > 0) vertNormal_.push_back(vertNormal_[endVert]);

    ForVert(NextHalfedge(current), [this, newVert](int e) {
      halfedge_[e].startVert = newVert;
      halfedge_[halfedge_[e].pairedHalfedge].endVert = newVert;
    });
  }
}

void Manifold::Impl::PairUp(int edge0, int edge1) {
  halfedge_[edge0].pairedHalfedge = edge1;
  halfedge_[edge1].pairedHalfedge = edge0;
}

// Traverses CW around startEdge.endVert from startEdge to endEdge
// (edgeEdge.endVert must == startEdge.endVert), updating each edge to point
// to vert instead.
void Manifold::Impl::UpdateVert(int vert, int startEdge, int endEdge) {
  int current = startEdge;
  while (current != endEdge) {
    halfedge_[current].endVert = vert;
    current = NextHalfedge(current);
    halfedge_[current].startVert = vert;
    current = halfedge_[current].pairedHalfedge;
    DEBUG_ASSERT(current != startEdge, logicErr, "infinite loop in decimator!");
  }
}

// In the event that the edge collapse would create a non-manifold edge,
// instead we duplicate the two verts and attach the manifolds the other way
// across this edge.
void Manifold::Impl::FormLoop(int current, int end) {
  int startVert = vertPos_.size();
  vertPos_.push_back(vertPos_[halfedge_[current].startVert]);
  int endVert = vertPos_.size();
  vertPos_.push_back(vertPos_[halfedge_[current].endVert]);

  int oldMatch = halfedge_[current].pairedHalfedge;
  int newMatch = halfedge_[end].pairedHalfedge;

  UpdateVert(startVert, oldMatch, newMatch);
  UpdateVert(endVert, end, current);

  halfedge_[current].pairedHalfedge = newMatch;
  halfedge_[newMatch].pairedHalfedge = current;
  halfedge_[end].pairedHalfedge = oldMatch;
  halfedge_[oldMatch].pairedHalfedge = end;

  RemoveIfFolded(end);
}

void Manifold::Impl::CollapseTri(const ivec3& triEdge) {
  if (halfedge_[triEdge[1]].pairedHalfedge == -1) return;
  int pair1 = halfedge_[triEdge[1]].pairedHalfedge;
  int pair2 = halfedge_[triEdge[2]].pairedHalfedge;
  halfedge_[pair1].pairedHalfedge = pair2;
  halfedge_[pair2].pairedHalfedge = pair1;
  for (int i : {0, 1, 2}) {
    halfedge_[triEdge[i]] = {-1, -1, -1};
  }
}

void Manifold::Impl::RemoveIfFolded(int edge) {
  const ivec3 tri0edge = TriOf(edge);
  const ivec3 tri1edge = TriOf(halfedge_[edge].pairedHalfedge);
  if (halfedge_[tri0edge[1]].pairedHalfedge == -1) return;
  if (halfedge_[tri0edge[1]].endVert == halfedge_[tri1edge[1]].endVert) {
    if (halfedge_[tri0edge[1]].pairedHalfedge == tri1edge[2]) {
      if (halfedge_[tri0edge[2]].pairedHalfedge == tri1edge[1]) {
        for (int i : {0, 1, 2})
          vertPos_[halfedge_[tri0edge[i]].startVert] = vec3(NAN);
      } else {
        vertPos_[halfedge_[tri0edge[1]].startVert] = vec3(NAN);
      }
    } else {
      if (halfedge_[tri0edge[2]].pairedHalfedge == tri1edge[1]) {
        vertPos_[halfedge_[tri1edge[1]].startVert] = vec3(NAN);
      }
    }
    PairUp(halfedge_[tri0edge[1]].pairedHalfedge,
           halfedge_[tri1edge[2]].pairedHalfedge);
    PairUp(halfedge_[tri0edge[2]].pairedHalfedge,
           halfedge_[tri1edge[1]].pairedHalfedge);
    for (int i : {0, 1, 2}) {
      halfedge_[tri0edge[i]] = {-1, -1, -1};
      halfedge_[tri1edge[i]] = {-1, -1, -1};
    }
  }
}

// Collapses the given edge by removing startVert - returns false if the edge
// cannot be collapsed. May split the mesh topologically if the collapse would
// have resulted in a 4-manifold edge. Do not collapse an edge if startVert is
// pinched - the vert would be marked NaN, but other edges could still be
// pointing to it.
bool Manifold::Impl::CollapseEdge(const int edge, std::vector<int>& edges) {
  Vec<TriRef>& triRef = meshRelation_.triRef;
  Vec<ivec3>& triProp = meshRelation_.triProperties;

  const Halfedge toRemove = halfedge_[edge];
  if (toRemove.pairedHalfedge < 0) return false;

  const int endVert = toRemove.endVert;
  const ivec3 tri0edge = TriOf(edge);
  const ivec3 tri1edge = TriOf(toRemove.pairedHalfedge);

  const vec3 pNew = vertPos_[endVert];
  const vec3 pOld = vertPos_[toRemove.startVert];
  const vec3 delta = pNew - pOld;
  const bool shortEdge = la::dot(delta, delta) < epsilon_ * epsilon_;

  // Orbit startVert
  int start = halfedge_[tri1edge[1]].pairedHalfedge;
  int current = tri1edge[2];
  if (!shortEdge) {
    current = start;
    TriRef refCheck = triRef[toRemove.pairedHalfedge / 3];
    vec3 pLast = vertPos_[halfedge_[tri1edge[1]].endVert];
    while (current != tri0edge[2]) {
      current = NextHalfedge(current);
      vec3 pNext = vertPos_[halfedge_[current].endVert];
      const int tri = current / 3;
      const TriRef ref = triRef[tri];
      const mat2x3 projection = GetAxisAlignedProjection(faceNormal_[tri]);
      // Don't collapse if the edge is not redundant (this may have changed due
      // to the collapse of neighbors).
      if (!ref.SameFace(refCheck)) {
        refCheck = triRef[edge / 3];
        if (!ref.SameFace(refCheck)) {
          return false;
        }
      }

      // Don't collapse edge if it would cause a triangle to invert.
      if (CCW(projection * pNext, projection * pLast, projection * pNew,
              epsilon_) < 0)
        return false;

      pLast = pNext;
      current = halfedge_[current].pairedHalfedge;
    }
  }

  // Orbit endVert
  {
    int current = halfedge_[tri0edge[1]].pairedHalfedge;
    while (current != tri1edge[2]) {
      current = NextHalfedge(current);
      edges.push_back(current);
      current = halfedge_[current].pairedHalfedge;
    }
  }

  // Remove toRemove.startVert and replace with endVert.
  vertPos_[toRemove.startVert] = vec3(NAN);
  CollapseTri(tri1edge);

  // Orbit startVert
  const int tri0 = edge / 3;
  const int tri1 = toRemove.pairedHalfedge / 3;
  const int triVert0 = (edge + 1) % 3;
  const int triVert1 = toRemove.pairedHalfedge % 3;
  current = start;
  while (current != tri0edge[2]) {
    current = NextHalfedge(current);

    if (triProp.size() > 0) {
      // Update the shifted triangles to the vertBary of endVert
      const int tri = current / 3;
      const int vIdx = current - 3 * tri;
      if (triRef[tri].SameFace(triRef[tri0])) {
        triProp[tri][vIdx] = triProp[tri0][triVert0];
      } else if (triRef[tri].SameFace(triRef[tri1])) {
        triProp[tri][vIdx] = triProp[tri1][triVert1];
      }
    }

    const int vert = halfedge_[current].endVert;
    const int next = halfedge_[current].pairedHalfedge;
    for (size_t i = 0; i < edges.size(); ++i) {
      if (vert == halfedge_[edges[i]].endVert) {
        FormLoop(edges[i], current);
        start = next;
        edges.resize(i);
        break;
      }
    }
    current = next;
  }

  UpdateVert(endVert, start, tri0edge[2]);
  CollapseTri(tri0edge);
  RemoveIfFolded(start);
  return true;
}

void Manifold::Impl::RecursiveEdgeSwap(const int edge, int& tag,
                                       std::vector<int>& visited,
                                       std::vector<int>& edgeSwapStack,
                                       std::vector<int>& edges) {
  Vec<TriRef>& triRef = meshRelation_.triRef;

  if (edge < 0) return;
  const int pair = halfedge_[edge].pairedHalfedge;
  if (pair < 0) return;

  // avoid infinite recursion
  if (visited[edge] == tag && visited[pair] == tag) return;

  const ivec3 tri0edge = TriOf(edge);
  const ivec3 tri1edge = TriOf(pair);
  const ivec3 perm0 = TriOf(edge % 3);
  const ivec3 perm1 = TriOf(pair % 3);

  mat2x3 projection = GetAxisAlignedProjection(faceNormal_[edge / 3]);
  vec2 v[4];
  for (int i : {0, 1, 2})
    v[i] = projection * vertPos_[halfedge_[tri0edge[i]].startVert];
  // Only operate on the long edge of a degenerate triangle.
  if (CCW(v[0], v[1], v[2], tolerance_) > 0 || !Is01Longest(v[0], v[1], v[2]))
    return;

  // Switch to neighbor's projection.
  projection = GetAxisAlignedProjection(faceNormal_[pair / 3]);
  for (int i : {0, 1, 2})
    v[i] = projection * vertPos_[halfedge_[tri0edge[i]].startVert];
  v[3] = projection * vertPos_[halfedge_[tri1edge[2]].startVert];

  auto SwapEdge = [&]() {
    // The 0-verts are swapped to the opposite 2-verts.
    const int v0 = halfedge_[tri0edge[2]].startVert;
    const int v1 = halfedge_[tri1edge[2]].startVert;
    halfedge_[tri0edge[0]].startVert = v1;
    halfedge_[tri0edge[2]].endVert = v1;
    halfedge_[tri1edge[0]].startVert = v0;
    halfedge_[tri1edge[2]].endVert = v0;
    PairUp(tri0edge[0], halfedge_[tri1edge[2]].pairedHalfedge);
    PairUp(tri1edge[0], halfedge_[tri0edge[2]].pairedHalfedge);
    PairUp(tri0edge[2], tri1edge[2]);
    // Both triangles are now subsets of the neighboring triangle.
    const int tri0 = tri0edge[0] / 3;
    const int tri1 = tri1edge[0] / 3;
    faceNormal_[tri0] = faceNormal_[tri1];
    triRef[tri0] = triRef[tri1];
    const double l01 = la::length(v[1] - v[0]);
    const double l02 = la::length(v[2] - v[0]);
    const double a = std::max(0.0, std::min(1.0, l02 / l01));
    // Update properties if applicable
    if (meshRelation_.properties.size() > 0) {
      Vec<ivec3>& triProp = meshRelation_.triProperties;
      Vec<double>& prop = meshRelation_.properties;
      triProp[tri0] = triProp[tri1];
      triProp[tri0][perm0[1]] = triProp[tri1][perm1[0]];
      triProp[tri0][perm0[0]] = triProp[tri1][perm1[2]];
      const int numProp = NumProp();
      const int newProp = prop.size() / numProp;
      const int propIdx0 = triProp[tri1][perm1[0]];
      const int propIdx1 = triProp[tri1][perm1[1]];
      for (int p = 0; p < numProp; ++p) {
        prop.push_back(a * prop[numProp * propIdx0 + p] +
                       (1 - a) * prop[numProp * propIdx1 + p]);
      }
      triProp[tri1][perm1[0]] = newProp;
      triProp[tri0][perm0[2]] = newProp;
    }

    // if the new edge already exists, duplicate the verts and split the mesh.
    int current = halfedge_[tri1edge[0]].pairedHalfedge;
    const int endVert = halfedge_[tri1edge[1]].endVert;
    while (current != tri0edge[1]) {
      current = NextHalfedge(current);
      if (halfedge_[current].endVert == endVert) {
        FormLoop(tri0edge[2], current);
        RemoveIfFolded(tri0edge[2]);
        return;
      }
      current = halfedge_[current].pairedHalfedge;
    }
  };

  // Only operate if the other triangles are not degenerate.
  if (CCW(v[1], v[0], v[3], tolerance_) <= 0) {
    if (!Is01Longest(v[1], v[0], v[3])) return;
    // Two facing, long-edge degenerates can swap.
    SwapEdge();
    const vec2 e23 = v[3] - v[2];
    if (la::dot(e23, e23) < tolerance_ * tolerance_) {
      tag++;
      CollapseEdge(tri0edge[2], edges);
      edges.resize(0);
    } else {
      visited[edge] = tag;
      visited[pair] = tag;
      edgeSwapStack.insert(edgeSwapStack.end(), {tri1edge[1], tri1edge[0],
                                                 tri0edge[1], tri0edge[0]});
    }
    return;
  } else if (CCW(v[0], v[3], v[2], tolerance_) <= 0 ||
             CCW(v[1], v[2], v[3], tolerance_) <= 0) {
    return;
  }
  // Normal path
  SwapEdge();
  visited[edge] = tag;
  visited[pair] = tag;
  edgeSwapStack.insert(edgeSwapStack.end(),
                       {halfedge_[tri1edge[0]].pairedHalfedge,
                        halfedge_[tri0edge[1]].pairedHalfedge});
}

void Manifold::Impl::SplitPinchedVerts() {
  ZoneScoped;

  auto nbEdges = halfedge_.size();
#if MANIFOLD_PAR == 1
  if (nbEdges > 1e4) {
    std::mutex mutex;
    std::vector<size_t> pinched;
    // This parallelized version is non-trivial so we can't reuse the code
    //
    // The idea here is to identify cycles of halfedges that can be iterated
    // through using ForVert. Pinched verts are vertices where there are
    // multiple cycles associated with the vertex. Each cycle is identified with
    // the largest halfedge index within the cycle, and when there are multiple
    // cycles associated with the same starting vertex but with different ids,
    // it means we have a pinched vertex. This check is done by using a single
    // atomic cas operation, the expected case is either invalid id (the vertex
    // was not processed) or with the same id.
    //
    // The local store is to store the processed halfedges, so to avoid
    // repetitive processing. Note that it only approximates the processed
    // halfedges because it is thread local. This is why we need a vector to
    // deduplicate the probematic halfedges we found.
    std::vector<std::atomic<size_t>> largestEdge(NumVert());
    for_each(ExecutionPolicy::Par, countAt(0), countAt(NumVert()),
             [&largestEdge](size_t i) {
               largestEdge[i].store(std::numeric_limits<size_t>::max());
             });
    tbb::combinable<std::vector<bool>> store(
        [nbEdges]() { return std::vector<bool>(nbEdges, false); });
    tbb::parallel_for(
        tbb::blocked_range<size_t>(0, nbEdges),
        [&store, &mutex, &pinched, &largestEdge, this](const auto& r) {
          auto& local = store.local();
          std::vector<size_t> pinchedLocal;
          for (auto i = r.begin(); i < r.end(); ++i) {
            if (local[i]) continue;
            local[i] = true;
            const int vert = halfedge_[i].startVert;
            if (vert == -1) continue;
            size_t largest = i;
            ForVert(i, [&local, &largest](int current) {
              local[current] = true;
              largest = std::max(largest, static_cast<size_t>(current));
            });
            size_t expected = std::numeric_limits<size_t>::max();
            if (!largestEdge[vert].compare_exchange_strong(expected, largest) &&
                expected != largest) {
              // we know that there is another loop...
              pinchedLocal.push_back(largest);
            }
          }
          if (!pinchedLocal.empty()) {
            std::lock_guard<std::mutex> lock(mutex);
            pinched.insert(pinched.end(), pinchedLocal.begin(),
                           pinchedLocal.end());
          }
        });

    manifold::stable_sort(pinched.begin(), pinched.end());
    std::vector<bool> halfedgeProcessed(nbEdges, false);
    for (size_t i : pinched) {
      if (halfedgeProcessed[i]) continue;
      vertPos_.push_back(vertPos_[halfedge_[i].startVert]);
      const int vert = NumVert() - 1;
      ForVert(i, [this, vert, &halfedgeProcessed](int current) {
        halfedgeProcessed[current] = true;
        halfedge_[current].startVert = vert;
        halfedge_[halfedge_[current].pairedHalfedge].endVert = vert;
      });
    }
  } else
#endif
  {
    std::vector<bool> vertProcessed(NumVert(), false);
    std::vector<bool> halfedgeProcessed(nbEdges, false);
    for (size_t i = 0; i < nbEdges; ++i) {
      if (halfedgeProcessed[i]) continue;
      int vert = halfedge_[i].startVert;
      if (vert == -1) continue;
      if (vertProcessed[vert]) {
        vertPos_.push_back(vertPos_[vert]);
        vert = NumVert() - 1;
      } else {
        vertProcessed[vert] = true;
      }
      ForVert(i, [this, &halfedgeProcessed, vert](int current) {
        halfedgeProcessed[current] = true;
        halfedge_[current].startVert = vert;
        halfedge_[halfedge_[current].pairedHalfedge].endVert = vert;
      });
    }
  }
}

void Manifold::Impl::DedupeEdges() {
  while (1) {
    ZoneScopedN("DedupeEdge");

    const size_t nbEdges = halfedge_.size();
    std::vector<size_t> duplicates;
    auto localLoop = [&](size_t start, size_t end, std::vector<bool>& local,
                         std::vector<size_t>& results) {
      // Iterate over all halfedges that start with the same vertex, and check
      // for halfedges with the same ending vertex.
      // Note: we use Vec and linear search when the number of neighbor is
      // small because unordered_set requires allocations and is expensive.
      // We switch to unordered_set when the number of neighbor is
      // larger to avoid making things quadratic.
      // We do it in two pass, the first pass to find the minimal halfedges with
      // the target start and end verts, the second pass flag all the duplicated
      // halfedges that are not having the minimal index as duplicates.
      // This ensures deterministic result.
      //
      // The local store is to store the processed halfedges, so to avoid
      // repetitive processing. Note that it only approximates the processed
      // halfedges because it is thread local.
      Vec<std::pair<int, int>> endVerts;
      std::unordered_map<int, int> endVertSet;
      for (auto i = start; i < end; ++i) {
        if (local[i] || halfedge_[i].startVert == -1 ||
            halfedge_[i].endVert == -1)
          continue;
        // we want to keep the allocation
        endVerts.clear(false);
        endVertSet.clear();

        // first iteration, populate entries
        // this makes sure we always report the same set of entries
        ForVert(i, [&local, &endVerts, &endVertSet, this](int current) {
          local[current] = true;
          if (halfedge_[current].startVert == -1 ||
              halfedge_[current].endVert == -1) {
            return;
          }
          int endV = halfedge_[current].endVert;
          if (endVertSet.empty()) {
            auto iter = std::find_if(endVerts.begin(), endVerts.end(),
                                     [endV](const std::pair<int, int>& pair) {
                                       return pair.first == endV;
                                     });
            if (iter != endVerts.end()) {
              iter->second = std::min(iter->second, current);
            } else {
              endVerts.push_back({endV, current});
              if (endVerts.size() > 32) {
                endVertSet.insert(endVerts.begin(), endVerts.end());
                endVerts.clear(false);
              }
            }
          } else {
            auto pair = endVertSet.insert({endV, current});
            if (!pair.second)
              pair.first->second = std::min(pair.first->second, current);
          }
        });
        // second iteration, actually check for duplicates
        // we always report the same set of duplicates, excluding the smallest
        // halfedge in the set of duplicates
        ForVert(i, [&endVerts, &endVertSet, &results, this](int current) {
          if (halfedge_[current].startVert == -1 ||
              halfedge_[current].endVert == -1) {
            return;
          }
          int endV = halfedge_[current].endVert;
          if (endVertSet.empty()) {
            auto iter = std::find_if(endVerts.begin(), endVerts.end(),
                                     [endV](const std::pair<int, int>& pair) {
                                       return pair.first == endV;
                                     });
            if (iter->second != current) results.push_back(current);
          } else {
            auto iter = endVertSet.find(endV);
            if (iter->second != current) results.push_back(current);
          }
        });
      }
    };
#if MANIFOLD_PAR == 1
    if (nbEdges > 1e4) {
      std::mutex mutex;
      tbb::combinable<std::vector<bool>> store(
          [nbEdges]() { return std::vector<bool>(nbEdges, false); });
      tbb::parallel_for(
          tbb::blocked_range<size_t>(0, nbEdges),
          [&store, &mutex, &duplicates, this, &localLoop](const auto& r) {
            auto& local = store.local();
            std::vector<size_t> duplicatesLocal;
            localLoop(r.begin(), r.end(), local, duplicatesLocal);
            if (!duplicatesLocal.empty()) {
              std::lock_guard<std::mutex> lock(mutex);
              duplicates.insert(duplicates.end(), duplicatesLocal.begin(),
                                duplicatesLocal.end());
            }
          });
      manifold::stable_sort(duplicates.begin(), duplicates.end());
      duplicates.resize(
          std::distance(duplicates.begin(),
                        std::unique(duplicates.begin(), duplicates.end())));
    } else
#endif
    {
      std::vector<bool> local(nbEdges, false);
      localLoop(0, nbEdges, local, duplicates);
    }

    size_t numFlagged = 0;
    for (size_t i : duplicates) {
      DedupeEdge(i);
      numFlagged++;
    }

    if (numFlagged == 0) break;

#ifdef MANIFOLD_DEBUG
    if (ManifoldParams().verbose > 0) {
      std::cout << "found " << numFlagged << " duplicate edges to split"
                << std::endl;
    }
#endif
  }
}
}  // namespace manifold<|MERGE_RESOLUTION|>--- conflicted
+++ resolved
@@ -252,12 +252,7 @@
   FlagStore s;
   size_t numFlagged = 0;
   const size_t nbEdges = halfedge_.size();
-<<<<<<< HEAD
-  auto policy = autoPolicy(nbEdges, 1e5);
-=======
-  size_t numFlagged = 0;
-
->>>>>>> 272a2243
+
   std::vector<int> scratchBuffer;
   scratchBuffer.reserve(10);
   // Short edges get to skip several checks and hence remove more classes of
@@ -282,7 +277,6 @@
   FlagStore s;
   size_t numFlagged = 0;
   const size_t nbEdges = halfedge_.size();
-  auto policy = autoPolicy(nbEdges, 1e5);
   std::vector<int> scratchBuffer;
   scratchBuffer.reserve(10);
   while (1) {
@@ -315,7 +309,6 @@
   FlagStore s;
   size_t numFlagged = 0;
   const size_t nbEdges = halfedge_.size();
-  auto policy = autoPolicy(nbEdges, 1e5);
   std::vector<int> scratchBuffer;
   scratchBuffer.reserve(10);
 
@@ -335,9 +328,9 @@
   });
 
 #ifdef MANIFOLD_DEBUG
-   if (ManifoldParams().verbose > 0 && numFlagged > 0) {
-     std::cout << "swapped " << numFlagged << " edges" << std::endl;
-   }
+  if (ManifoldParams().verbose > 0 && numFlagged > 0) {
+    std::cout << "swapped " << numFlagged << " edges" << std::endl;
+  }
 #endif
 }
 
