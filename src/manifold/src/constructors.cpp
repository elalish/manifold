// Copyright 2021 The Manifold Authors.
//
// Licensed under the Apache License, Version 2.0 (the "License");
// you may not use this file except in compliance with the License.
// You may obtain a copy of the License at
//
//      http://www.apache.org/licenses/LICENSE-2.0
//
// Unless required by applicable law or agreed to in writing, software
// distributed under the License is distributed on an "AS IS" BASIS,
// WITHOUT WARRANTIES OR CONDITIONS OF ANY KIND, either express or implied.
// See the License for the specific language governing permissions and
// limitations under the License.

#include <thrust/sequence.h>

#include "csg_tree.h"
#include "impl.h"
#include "par.h"
#include "polygon.h"

namespace {
using namespace manifold;
using namespace thrust::placeholders;

struct ToSphere {
  float length;
  void operator()(glm::vec3& v) {
    v = glm::cos(glm::half_pi<float>() * (1.0f - v));
    v = length * glm::normalize(v);
    if (isnan(v.x)) v = glm::vec3(0.0);
  }
};

struct Equals {
  int val;
  bool operator()(int x) { return x == val; }
};

struct RemoveFace {
  VecView<const Halfedge> halfedge;
  VecView<const int> vertLabel;
  const int keepLabel;

  bool operator()(int face) {
    return vertLabel[halfedge[3 * face].startVert] != keepLabel;
  }
};
}  // namespace

namespace manifold {
/**
 * Constructs a smooth version of the input mesh by creating tangents; this
 * method will throw if you have supplied tangents with your mesh already. The
 * actual triangle resolution is unchanged; use the Refine() method to
 * interpolate to a higher-resolution curve.
 *
 * By default, every edge is calculated for maximum smoothness (very much
 * approximately), attempting to minimize the maximum mean Curvature magnitude.
 * No higher-order derivatives are considered, as the interpolation is
 * independent per triangle, only sharing constraints on their boundaries.
 *
 * @param meshGL input MeshGL.
 * @param sharpenedEdges If desired, you can supply a vector of sharpened
 * halfedges, which should in general be a small subset of all halfedges. Order
 * of entries doesn't matter, as each one specifies the desired smoothness
 * (between zero and one, with one the default for all unspecified halfedges)
 * and the halfedge index (3 * triangle index + [0,1,2] where 0 is the edge
 * between triVert 0 and 1, etc).
 *
 * At a smoothness value of zero, a sharp crease is made. The smoothness is
 * interpolated along each edge, so the specified value should be thought of as
 * an average. Where exactly two sharpened edges meet at a vertex, their
 * tangents are rotated to be colinear so that the sharpened edge can be
 * continuous. Vertices with only one sharpened edge are completely smooth,
 * allowing sharpened edges to smoothly vanish at termination. A single vertex
 * can be sharpened by sharping all edges that are incident on it, allowing
 * cones to be formed.
 */
Manifold Manifold::Smooth(const MeshGL& meshGL,
                          const std::vector<Smoothness>& sharpenedEdges) {
  DEBUG_ASSERT(meshGL.halfedgeTangent.empty(), std::runtime_error,
               "when supplying tangents, the normal constructor should be used "
               "rather than Smooth().");

  // Don't allow any triangle merging.
  std::vector<float> propertyTolerance(meshGL.numProp - 3, -1);
  std::shared_ptr<Impl> impl =
      std::make_shared<Impl>(meshGL, propertyTolerance);
  impl->CreateTangents(impl->UpdateSharpenedEdges(sharpenedEdges));
  return Manifold(impl);
}

/**
 * Constructs a smooth version of the input mesh by creating tangents; this
 * method will throw if you have supplied tangents with your mesh already. The
 * actual triangle resolution is unchanged; use the Refine() method to
 * interpolate to a higher-resolution curve.
 *
 * By default, every edge is calculated for maximum smoothness (very much
 * approximately), attempting to minimize the maximum mean Curvature magnitude.
 * No higher-order derivatives are considered, as the interpolation is
 * independent per triangle, only sharing constraints on their boundaries.
 *
 * @param mesh input Mesh.
 * @param sharpenedEdges If desired, you can supply a vector of sharpened
 * halfedges, which should in general be a small subset of all halfedges. Order
 * of entries doesn't matter, as each one specifies the desired smoothness
 * (between zero and one, with one the default for all unspecified halfedges)
 * and the halfedge index (3 * triangle index + [0,1,2] where 0 is the edge
 * between triVert 0 and 1, etc).
 *
 * At a smoothness value of zero, a sharp crease is made. The smoothness is
 * interpolated along each edge, so the specified value should be thought of as
 * an average. Where exactly two sharpened edges meet at a vertex, their
 * tangents are rotated to be colinear so that the sharpened edge can be
 * continuous. Vertices with only one sharpened edge are completely smooth,
 * allowing sharpened edges to smoothly vanish at termination. A single vertex
 * can be sharpened by sharping all edges that are incident on it, allowing
 * cones to be formed.
 */
Manifold Manifold::Smooth(const Mesh& mesh,
                          const std::vector<Smoothness>& sharpenedEdges) {
  DEBUG_ASSERT(mesh.halfedgeTangent.empty(), std::runtime_error,
               "when supplying tangents, the normal constructor should be used "
               "rather than Smooth().");

  Impl::MeshRelationD relation = {(int)ReserveIDs(1)};
  std::shared_ptr<Impl> impl = std::make_shared<Impl>(mesh, relation);
  impl->CreateTangents(impl->UpdateSharpenedEdges(sharpenedEdges));
  return Manifold(impl);
}

/**
 * Constructs a tetrahedron centered at the origin with one vertex at (1,1,1)
 * and the rest at similarly symmetric points.
 */
Manifold Manifold::Tetrahedron() {
  return Manifold(std::make_shared<Impl>(Impl::Shape::Tetrahedron));
}

/**
 * Constructs a unit cube (edge lengths all one), by default in the first
 * octant, touching the origin. If any dimensions in size are negative, or if
 * all are zero, an empty Manifold will be returned.
 *
 * @param size The X, Y, and Z dimensions of the box.
 * @param center Set to true to shift the center to the origin.
 */
Manifold Manifold::Cube(glm::vec3 size, bool center) {
  if (size.x < 0.0f || size.y < 0.0f || size.z < 0.0f ||
      glm::length(size) == 0.) {
    return Invalid();
  }
  glm::mat4x3 m(glm::translate(center ? (-size / 2.0f) : glm::vec3(0)) *
                glm::scale(size));
  return Manifold(std::make_shared<Impl>(Manifold::Impl::Shape::Cube, m));
}

/**
 * A convenience constructor for the common case of extruding a circle. Can also
 * form cones if both radii are specified.
 *
 * @param height Z-extent
 * @param radiusLow Radius of bottom circle. Must be positive.
 * @param radiusHigh Radius of top circle. Can equal zero. Default is equal to
 * radiusLow.
 * @param circularSegments How many line segments to use around the circle.
 * Default is calculated by the static Defaults.
 * @param center Set to true to shift the center to the origin. Default is
 * origin at the bottom.
 */
Manifold Manifold::Cylinder(float height, float radiusLow, float radiusHigh,
                            int circularSegments, bool center) {
  if (height <= 0.0f || radiusLow <= 0.0f) {
    return Invalid();
  }
  const float scale = radiusHigh >= 0.0f ? radiusHigh / radiusLow : 1.0f;
  const float radius = fmax(radiusLow, radiusHigh);
  const int n = circularSegments > 2 ? circularSegments
                                     : Quality::GetCircularSegments(radius);

  SimplePolygon circle(n);
  const float dPhi = 360.0f / n;
  for (int i = 0; i < n; ++i) {
    circle[i] = {radiusLow * cosd(dPhi * i), radiusLow * sind(dPhi * i)};
  }

  Manifold cylinder =
      Manifold::Extrude({circle}, height, 0, 0.0f, glm::vec2(scale));
  if (center)
    cylinder =
        cylinder.Translate(glm::vec3(0.0f, 0.0f, -height / 2.0f)).AsOriginal();
  return cylinder;
}

/**
 * Constructs a geodesic sphere of a given radius.
 *
 * @param radius Radius of the sphere. Must be positive.
 * @param circularSegments Number of segments along its
 * diameter. This number will always be rounded up to the nearest factor of
 * four, as this sphere is constructed by refining an octahedron. This means
 * there are a circle of vertices on all three of the axis planes. Default is
 * calculated by the static Defaults.
 */
Manifold Manifold::Sphere(float radius, int circularSegments) {
  if (radius <= 0.0f) {
    return Invalid();
  }
  int n = circularSegments > 0 ? (circularSegments + 3) / 4
                               : Quality::GetCircularSegments(radius) / 4;
  auto pImpl_ = std::make_shared<Impl>(Impl::Shape::Octahedron);
  pImpl_->Subdivide([n](glm::vec3 edge) { return n - 1; });
  for_each_n(autoPolicy(pImpl_->NumVert()), pImpl_->vertPos_.begin(),
             pImpl_->NumVert(), ToSphere({radius}));
  pImpl_->Finish();
  // Ignore preceding octahedron.
  pImpl_->InitializeOriginal();
  return Manifold(pImpl_);
}

/**
 * Constructs a manifold from a set of polygons by extruding them along the
 * Z-axis.
 * Note that high twistDegrees with small nDivisions may cause
 * self-intersection. This is not checked here and it is up to the user to
 * choose the correct parameters.
 *
 * @param crossSection A set of non-overlapping polygons to extrude.
 * @param height Z-extent of extrusion.
 * @param nDivisions Number of extra copies of the crossSection to insert into
 * the shape vertically; especially useful in combination with twistDegrees to
 * avoid interpolation artifacts. Default is none.
 * @param twistDegrees Amount to twist the top crossSection relative to the
 * bottom, interpolated linearly for the divisions in between.
 * @param scaleTop Amount to scale the top (independently in X and Y). If the
 * scale is {0, 0}, a pure cone is formed with only a single vertex at the top.
 * Note that scale is applied after twist.
 * Default {1, 1}.
 */
Manifold Manifold::Extrude(const Polygons& crossSection, float height,
                           int nDivisions, float twistDegrees,
                           glm::vec2 scaleTop) {
  ZoneScoped;
  if (crossSection.size() == 0 || height <= 0.0f) {
    return Invalid();
  }

  scaleTop.x = glm::max(scaleTop.x, 0.0f);
  scaleTop.y = glm::max(scaleTop.y, 0.0f);

  auto pImpl_ = std::make_shared<Impl>();
  ++nDivisions;
  auto& vertPos = pImpl_->vertPos_;
  Vec<glm::ivec3> triVertsDH;
  auto& triVerts = triVertsDH;
  int nCrossSection = 0;
  bool isCone = scaleTop.x == 0.0 && scaleTop.y == 0.0;
  int idx = 0;
  PolygonsIdx polygonsIndexed;
  for (auto& poly : crossSection) {
    nCrossSection += poly.size();
    SimplePolygonIdx simpleIndexed;
    for (const glm::vec2& polyVert : poly) {
      vertPos.push_back({polyVert.x, polyVert.y, 0.0f});
      simpleIndexed.push_back({polyVert, idx++});
    }
    polygonsIndexed.push_back(simpleIndexed);
  }
  for (int i = 1; i < nDivisions + 1; ++i) {
    float alpha = i / float(nDivisions);
    float phi = alpha * twistDegrees;
    glm::vec2 scale = glm::mix(glm::vec2(1.0f), scaleTop, alpha);
    glm::mat2 rotation(cosd(phi), sind(phi), -sind(phi), cosd(phi));
    glm::mat2 transform = glm::mat2(scale.x, 0.0f, 0.0f, scale.y) * rotation;
<<<<<<< HEAD
    size_t j = 0;
    size_t idx = 0;
    for (const auto& poly : polygons) {
      for (size_t vert = 0; vert < poly.size(); ++vert) {
        size_t offset = idx + nCrossSection * i;
        size_t thisVert = vert + offset;
        size_t lastVert = (vert == 0 ? poly.size() : vert) - 1 + offset;
=======
    int j = 0;
    int idx = 0;
    for (const auto& poly : crossSection) {
      for (int vert = 0; vert < poly.size(); ++vert) {
        int offset = idx + nCrossSection * i;
        int thisVert = vert + offset;
        int lastVert = (vert == 0 ? poly.size() : vert) - 1 + offset;
>>>>>>> 85d71f5c
        if (i == nDivisions && isCone) {
          triVerts.push_back({nCrossSection * i + j, lastVert - nCrossSection,
                              thisVert - nCrossSection});
        } else {
          glm::vec2 pos = transform * poly[vert];
          vertPos.push_back({pos.x, pos.y, height * alpha});
          triVerts.push_back({thisVert, lastVert, thisVert - nCrossSection});
          triVerts.push_back(
              {lastVert, lastVert - nCrossSection, thisVert - nCrossSection});
        }
      }
      ++j;
      idx += poly.size();
    }
  }
  if (isCone)
<<<<<<< HEAD
    for (size_t j = 0; j < polygons.size(); ++j)  // Duplicate vertex for Genus
=======
    for (int j = 0; j < crossSection.size(); ++j)  // Duplicate vertex for Genus
>>>>>>> 85d71f5c
      vertPos.push_back({0.0f, 0.0f, height});
  std::vector<glm::ivec3> top = TriangulateIdx(polygonsIndexed);
  for (const glm::ivec3& tri : top) {
    triVerts.push_back({tri[0], tri[2], tri[1]});
    if (!isCone) triVerts.push_back(tri + nCrossSection * nDivisions);
  }

  pImpl_->CreateHalfedges(triVertsDH);
  pImpl_->Finish();
  pImpl_->meshRelation_.originalID = ReserveIDs(1);
  pImpl_->InitializeOriginal();
  pImpl_->CreateFaces();
  return Manifold(pImpl_);
}

/**
 * Constructs a manifold from a set of polygons by revolving this cross-section
 * around its Y-axis and then setting this as the Z-axis of the resulting
 * manifold. If the polygons cross the Y-axis, only the part on the positive X
 * side is used. Geometrically valid input will result in geometrically valid
 * output.
 *
 * @param crossSection A set of non-overlapping polygons to revolve.
 * @param circularSegments Number of segments along its diameter. Default is
 * calculated by the static Defaults.
 * @param revolveDegrees Number of degrees to revolve. Default is 360 degrees.
 */
Manifold Manifold::Revolve(const Polygons& crossSection, int circularSegments,
                           float revolveDegrees) {
  ZoneScoped;

  Polygons polygons;
  float radius = 0;
  for (const SimplePolygon& poly : crossSection) {
    int i = 0;
    while (i < poly.size() && poly[i].x < 0) {
      ++i;
    }
    if (i == poly.size()) {
      continue;
    }
    polygons.push_back({});
    const int start = i;
    do {
      if (poly[i].x >= 0) {
        polygons.back().push_back(poly[i]);
        radius = glm::max(radius, poly[i].x);
      }
      const int next = i + 1 == poly.size() ? 0 : i + 1;
      if ((poly[next].x < 0) != (poly[i].x < 0)) {
        const float y = poly[next].y + poly[next].x *
                                           (poly[i].y - poly[next].y) /
                                           (poly[i].x - poly[next].x);
        polygons.back().push_back({0, y});
      }
      i = next;
    } while (i != start);
  }

  if (polygons.empty()) {
    return Invalid();
  }

  if (revolveDegrees > 360.0f) {
    revolveDegrees = 360.0f;
  }
  const bool isFullRevolution = revolveDegrees == 360.0f;

  const int nDivisions =
      circularSegments > 2
          ? circularSegments
          : Quality::GetCircularSegments(radius) * revolveDegrees / 360;

  auto pImpl_ = std::make_shared<Impl>();
  auto& vertPos = pImpl_->vertPos_;
  Vec<glm::ivec3> triVertsDH;
  auto& triVerts = triVertsDH;

  std::vector<int> startPoses;
  std::vector<int> endPoses;

  const float dPhi = revolveDegrees / nDivisions;
  // first and last slice are distinguished if not a full revolution.
  const int nSlices = isFullRevolution ? nDivisions : nDivisions + 1;

  for (const auto& poly : polygons) {
    std::size_t nPosVerts = 0;
    std::size_t nRevolveAxisVerts = 0;
    for (auto& pt : poly) {
      if (pt.x > 0) {
        nPosVerts++;
      } else {
        nRevolveAxisVerts++;
      }
    }

    for (size_t polyVert = 0; polyVert < poly.size(); ++polyVert) {
      const int startPosIndex = vertPos.size();

      if (!isFullRevolution) startPoses.push_back(startPosIndex);

      const glm::vec2 currPolyVertex = poly[polyVert];
      const glm::vec2 prevPolyVertex =
          poly[polyVert == 0 ? poly.size() - 1 : polyVert - 1];

      const int prevStartPosIndex =
          startPosIndex +
          (polyVert == 0 ? nRevolveAxisVerts + (nSlices * nPosVerts) : 0) +
          (prevPolyVertex.x == 0.0 ? -1 : -nSlices);

      for (int slice = 0; slice < nSlices; ++slice) {
        const float phi = slice * dPhi;
        if (slice == 0 || currPolyVertex.x > 0) {
          vertPos.push_back({currPolyVertex.x * cosd(phi),
                             currPolyVertex.x * sind(phi), currPolyVertex.y});
        }

        if (isFullRevolution || slice > 0) {
          const int lastSlice = (slice == 0 ? nDivisions : slice) - 1;
          if (currPolyVertex.x > 0.0) {
            triVerts.push_back(
                {startPosIndex + slice, startPosIndex + lastSlice,
                 // "Reuse" vertex of first slice if it lies on the revolve axis
                 (prevPolyVertex.x == 0.0 ? prevStartPosIndex
                                          : prevStartPosIndex + lastSlice)});
          }

          if (prevPolyVertex.x > 0.0) {
            triVerts.push_back(
                {prevStartPosIndex + lastSlice, prevStartPosIndex + slice,
                 (currPolyVertex.x == 0.0 ? startPosIndex
                                          : startPosIndex + slice)});
          }
        }
      }
      if (!isFullRevolution) endPoses.push_back(vertPos.size() - 1);
    }
  }

  // Add front and back triangles if not a full revolution.
  if (!isFullRevolution) {
    std::vector<glm::ivec3> frontTriangles =
        Triangulate(polygons, pImpl_->precision_);
    for (auto& t : frontTriangles) {
      triVerts.push_back({startPoses[t.x], startPoses[t.y], startPoses[t.z]});
    }

    for (auto& t : frontTriangles) {
      triVerts.push_back({endPoses[t.z], endPoses[t.y], endPoses[t.x]});
    }
  }

  pImpl_->CreateHalfedges(triVertsDH);
  pImpl_->Finish();
  pImpl_->meshRelation_.originalID = ReserveIDs(1);
  pImpl_->InitializeOriginal();
  pImpl_->CreateFaces();
  return Manifold(pImpl_);
}

/**
 * Constructs a new manifold from a vector of other manifolds. This is a purely
 * topological operation, so care should be taken to avoid creating
 * overlapping results. It is the inverse operation of Decompose().
 *
 * @param manifolds A vector of Manifolds to lazy-union together.
 */
Manifold Manifold::Compose(const std::vector<Manifold>& manifolds) {
  std::vector<std::shared_ptr<CsgLeafNode>> children;
  for (const auto& manifold : manifolds) {
    children.push_back(manifold.pNode_->ToLeafNode());
  }
  return Manifold(std::make_shared<Impl>(CsgLeafNode::Compose(children)));
}

/**
 * This operation returns a vector of Manifolds that are topologically
 * disconnected. If everything is connected, the vector is length one,
 * containing a copy of the original. It is the inverse operation of Compose().
 */
std::vector<Manifold> Manifold::Decompose() const {
  ZoneScoped;
  UnionFind<> uf(NumVert());
  // Graph graph;
  auto pImpl_ = GetCsgLeafNode().GetImpl();
  for (const Halfedge& halfedge : pImpl_->halfedge_) {
    if (halfedge.IsForward()) uf.unionXY(halfedge.startVert, halfedge.endVert);
  }
  std::vector<int> componentIndices;
  const int numComponents = uf.connectedComponents(componentIndices);

  if (numComponents == 1) {
    std::vector<Manifold> meshes(1);
    meshes[0] = *this;
    return meshes;
  }
  Vec<int> vertLabel(componentIndices);

  std::vector<Manifold> meshes;
  for (int i = 0; i < numComponents; ++i) {
    auto impl = std::make_shared<Impl>();
    // inherit original object's precision
    impl->precision_ = pImpl_->precision_;
    impl->vertPos_.resize(NumVert());
    Vec<int> vertNew2Old(NumVert());
    auto policy = autoPolicy(NumVert());
    auto start = zip(impl->vertPos_.begin(), vertNew2Old.begin());
    int nVert =
        copy_if<decltype(start)>(
            policy, zip(pImpl_->vertPos_.begin(), countAt(0)),
            zip(pImpl_->vertPos_.end(), countAt(NumVert())), vertLabel.begin(),
            zip(impl->vertPos_.begin(), vertNew2Old.begin()), Equals({i})) -
        start;
    impl->vertPos_.resize(nVert);

    Vec<int> faceNew2Old(NumTri());
    sequence(policy, faceNew2Old.begin(), faceNew2Old.end());

    int nFace = remove_if<decltype(faceNew2Old.begin())>(
                    policy, faceNew2Old.begin(), faceNew2Old.end(),
                    RemoveFace({pImpl_->halfedge_, vertLabel, i})) -
                faceNew2Old.begin();
    faceNew2Old.resize(nFace);

    impl->GatherFaces(*pImpl_, faceNew2Old);
    impl->ReindexVerts(vertNew2Old, pImpl_->NumVert());
    impl->Finish();

    meshes.push_back(Manifold(impl));
  }
  return meshes;
}
}  // namespace manifold<|MERGE_RESOLUTION|>--- conflicted
+++ resolved
@@ -274,23 +274,13 @@
     glm::vec2 scale = glm::mix(glm::vec2(1.0f), scaleTop, alpha);
     glm::mat2 rotation(cosd(phi), sind(phi), -sind(phi), cosd(phi));
     glm::mat2 transform = glm::mat2(scale.x, 0.0f, 0.0f, scale.y) * rotation;
-<<<<<<< HEAD
     size_t j = 0;
     size_t idx = 0;
-    for (const auto& poly : polygons) {
-      for (size_t vert = 0; vert < poly.size(); ++vert) {
-        size_t offset = idx + nCrossSection * i;
-        size_t thisVert = vert + offset;
-        size_t lastVert = (vert == 0 ? poly.size() : vert) - 1 + offset;
-=======
-    int j = 0;
-    int idx = 0;
     for (const auto& poly : crossSection) {
       for (int vert = 0; vert < poly.size(); ++vert) {
         int offset = idx + nCrossSection * i;
         int thisVert = vert + offset;
         int lastVert = (vert == 0 ? poly.size() : vert) - 1 + offset;
->>>>>>> 85d71f5c
         if (i == nDivisions && isCone) {
           triVerts.push_back({nCrossSection * i + j, lastVert - nCrossSection,
                               thisVert - nCrossSection});
@@ -307,11 +297,8 @@
     }
   }
   if (isCone)
-<<<<<<< HEAD
-    for (size_t j = 0; j < polygons.size(); ++j)  // Duplicate vertex for Genus
-=======
-    for (int j = 0; j < crossSection.size(); ++j)  // Duplicate vertex for Genus
->>>>>>> 85d71f5c
+    for (size_t j = 0; j < crossSection.size();
+         ++j)  // Duplicate vertex for Genus
       vertPos.push_back({0.0f, 0.0f, height});
   std::vector<glm::ivec3> top = TriangulateIdx(polygonsIndexed);
   for (const glm::ivec3& tri : top) {
