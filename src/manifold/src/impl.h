--- conflicted
+++ resolved
@@ -65,13 +65,8 @@
   enum class Shape { Tetrahedron, Cube, Octahedron };
   Impl(Shape, const mat4x3 = mat4x3(1));
 
-<<<<<<< HEAD
-  Impl(const MeshGL&);
-  Impl(const Mesh&, const MeshRelationD& relation);
-=======
   template <typename Precision>
-  Impl(const MeshGLP<Precision>& meshGL,
-       std::vector<Precision> propertyTolerance) {
+  Impl(const MeshGLP<Precision>& meshGL) {
     const uint32_t numVert = meshGL.NumVert();
     const uint32_t numTri = meshGL.NumTri();
 
@@ -198,11 +193,6 @@
       }
     }
 
-    std::vector<double> propertyToleranceD(propertyTolerance.size());
-    manifold::transform(propertyTolerance.begin(), propertyTolerance.end(),
-                        propertyToleranceD.begin(),
-                        [](Precision v) { return (double)v; });
-
     CreateHalfedges(triVerts);
     if (!IsManifold()) {
       MarkFailure(Error::NotManifold);
@@ -221,9 +211,6 @@
     CalculateNormals();
 
     InitializeOriginal();
-    if (meshGL.faceID.empty()) {
-      CreateFaces(propertyToleranceD);
-    }
 
     SimplifyTopology();
     Finish();
@@ -236,7 +223,6 @@
   Impl(const Mesh&, const MeshRelationD& relation,
        const std::vector<double>& propertyTolerance = {},
        bool hasFaceIDs = false);
->>>>>>> 22c66051
 
   inline void ForVert(int halfedge, std::function<void(int halfedge)> func) {
     int current = halfedge;
