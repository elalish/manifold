// Copyright 2021 The Manifold Authors.
//
// Licensed under the Apache License, Version 2.0 (the "License");
// you may not use this file except in compliance with the License.
// You may obtain a copy of the License at
//
//      http://www.apache.org/licenses/LICENSE-2.0
//
// Unless required by applicable law or agreed to in writing, software
// distributed under the License is distributed on an "AS IS" BASIS,
// WITHOUT WARRANTIES OR CONDITIONS OF ANY KIND, either express or implied.
// See the License for the specific language governing permissions and
// limitations under the License.

#pragma once
#include <functional>
#include <memory>

#include "cross_section.h"
#include "public.h"
#include "vec_view.h"

namespace manifold {

/**
 * @ingroup Debug
 *
 * Allows modification of the assertions checked in MANIFOLD_DEBUG mode.
 *
 * @return ExecutionParams&
 */
ExecutionParams& ManifoldParams();

class CsgNode;
class CsgLeafNode;

/** @ingroup Connections
 *  @{
 */

/**
 * An alternative to Mesh for output suitable for pushing into graphics
 * libraries directly. This may not be manifold since the verts are duplicated
 * along property boundaries that do not match. The additional merge vectors
 * store this missing information, allowing the manifold to be reconstructed.
 */
struct MeshGL {
  /// Number of property vertices
  uint32_t NumVert() const { return vertProperties.size() / numProp; };
  /// Number of triangles
  uint32_t NumTri() const { return triVerts.size() / 3; };

  /// Number of properties per vertex, always >= 3.
  uint32_t numProp = 3;
  /// Flat, GL-style interleaved list of all vertex properties: propVal =
  /// vertProperties[vert * numProp + propIdx]. The first three properties are
  /// always the position x, y, z.
  std::vector<float> vertProperties;
  /// The vertex indices of the three triangle corners in CCW (from the outside)
  /// order, for each triangle.
  std::vector<uint32_t> triVerts;
  /// Optional: A list of only the vertex indicies that need to be merged to
  /// reconstruct the manifold.
  std::vector<uint32_t> mergeFromVert;
  /// Optional: The same length as mergeFromVert, and the corresponding value
  /// contains the vertex to merge with. It will have an identical position, but
  /// the other properties may differ.
  std::vector<uint32_t> mergeToVert;
  /// Optional: Indicates runs of triangles that correspond to a particular
  /// input mesh instance. The runs encompass all of triVerts and are sorted
  /// by runOriginalID. Run i begins at triVerts[runIndex[i]] and ends at
  /// triVerts[runIndex[i+1]]. All runIndex values are divisible by 3.
  std::vector<uint32_t> runIndex;
  /// Optional: The OriginalID of the mesh this triangle run came from. This ID
  /// is ideal for reapplying materials to the output mesh. Multiple runs may
  /// have the same ID, e.g. representing different copies of the same input
  /// mesh. If you create an input MeshGL that you want to be able to reference
  /// as one or more originals, be sure to set unique values from ReserveIDs().
  std::vector<uint32_t> runOriginalID;
  /// Optional: For each run, a 3x4 transform is stored representing how the
  /// corresponding original mesh was transformed to create this triangle run.
  /// This matrix is stored in column-major order and the length of the overall
  /// vector is 12 * runOriginalID.size().
  std::vector<float> runTransform;
  /// Optional: Length NumTri, contains an ID of the source face this triangle
  /// comes from. When auto-generated, this ID will be a triangle index into the
  /// original mesh. All neighboring coplanar triangles from that input mesh
  /// will refer to a single triangle of that group as the faceID. When
  /// supplying faceIDs, ensure that triangles with the same ID are in fact
  /// coplanar and have consistent properties (within some tolerance) or the
  /// output will be surprising.
  std::vector<uint32_t> faceID;
  /// Optional: The X-Y-Z-W weighted tangent vectors for smooth Refine(). If
  /// non-empty, must be exactly four times as long as Mesh.triVerts. Indexed
  /// as 4 * (3 * tri + i) + j, i < 3, j < 4, representing the tangent value
  /// Mesh.triVerts[tri][i] along the CCW edge. If empty, mesh is faceted.
  std::vector<float> halfedgeTangent;
  /// The absolute precision of the vertex positions, based on accrued rounding
  /// errors. When creating a Manifold, the precision used will be the maximum
  /// of this and a baseline precision from the size of the bounding box. Any
  /// edge shorter than precision may be collapsed.
  float precision = 0;

  MeshGL() = default;
  MeshGL(const Mesh& mesh);

  bool Merge();
};
/** @} */

/** @defgroup Core
 *  @brief The central classes of the library
 *  @{
 */
class Manifold {
 public:
  /** @name Creation
   *  Constructors
   */
  ///@{
  Manifold();
  ~Manifold();
  Manifold(const Manifold& other);
  Manifold& operator=(const Manifold& other);
  Manifold(Manifold&&) noexcept;
  Manifold& operator=(Manifold&&) noexcept;

  Manifold(const MeshGL&, const std::vector<float>& propertyTolerance = {});
  Manifold(const Mesh&);

  static Manifold Smooth(const MeshGL&,
                         const std::vector<Smoothness>& sharpenedEdges = {});
  static Manifold Smooth(const Mesh&,
                         const std::vector<Smoothness>& sharpenedEdges = {});
  static Manifold Tetrahedron();
  static Manifold Cube(glm::vec3 size = glm::vec3(1.0f), bool center = false);
  static Manifold Cylinder(float height, float radiusLow,
                           float radiusHigh = -1.0f, int circularSegments = 0,
                           bool center = false);
  static Manifold Sphere(float radius, int circularSegments = 0);
  static Manifold Extrude(const CrossSection& crossSection, float height,
                          int nDivisions = 0, float twistDegrees = 0.0f,
                          glm::vec2 scaleTop = glm::vec2(1.0f));
  static Manifold Revolve(const CrossSection& crossSection,
                          int circularSegments = 0,
                          float revolveDegrees = 360.0f);
  ///@}

  /** @name Topological
   *  No geometric calculations.
   */
  ///@{
  static Manifold Compose(const std::vector<Manifold>&);
  std::vector<Manifold> Decompose() const;
  ///@}

  /** @name Information
   *  Details of the manifold
   */
  ///@{
  Mesh GetMesh() const;
  MeshGL GetMeshGL(glm::ivec3 normalIdx = glm::ivec3(0)) const;
  bool IsEmpty() const;
  enum class Error {
    NoError,
    NonFiniteVertex,
    NotManifold,
    VertexOutOfBounds,
    PropertiesWrongLength,
    MissingPositionProperties,
    MergeVectorsDifferentLengths,
    MergeIndexOutOfBounds,
    TransformWrongLength,
    RunIndexWrongLength,
    FaceIDWrongLength,
    InvalidConstruction,
  };
  Error Status() const;
  int NumVert() const;
  int NumEdge() const;
  int NumTri() const;
  int NumProp() const;
  int NumPropVert() const;
  Box BoundingBox() const;
  float Precision() const;
  int Genus() const;
  Properties GetProperties() const;
  ///@}

  /** @name Mesh ID
   *  Details of the manifold's relation to its input meshes, for the purposes
   * of reapplying mesh properties.
   */
  ///@{
  int OriginalID() const;
  Manifold AsOriginal() const;
  static uint32_t ReserveIDs(uint32_t);
  ///@}

  /** @name Modification
   */
  ///@{
  Manifold Translate(glm::vec3) const;
  Manifold Scale(glm::vec3) const;
  Manifold Rotate(float xDegrees, float yDegrees = 0.0f,
                  float zDegrees = 0.0f) const;
  Manifold Transform(const glm::mat4x3&) const;
  Manifold Mirror(glm::vec3) const;
  Manifold Warp(std::function<void(glm::vec3&)>) const;
<<<<<<< HEAD
  Manifold Offset(float delta, int circularSegments = 0) const;
=======
  Manifold WarpBatch(std::function<void(VecView<glm::vec3>)>) const;
>>>>>>> 54fa8224
  Manifold SetProperties(
      int, std::function<void(float*, glm::vec3, const float*)>) const;
  Manifold CalculateCurvature(int gaussianIdx, int meanIdx) const;
  Manifold Refine(int) const;
  // Manifold RefineToLength(float);
  // Manifold RefineToPrecision(float);
  ///@}

  /** @name Boolean
   *  Combine two manifolds
   */
  ///@{
  Manifold Boolean(const Manifold& second, OpType op) const;
  static Manifold BatchBoolean(const std::vector<Manifold>& manifolds,
                               OpType op);
  // Boolean operation shorthand
  Manifold operator+(const Manifold&) const;  // Add (Union)
  Manifold& operator+=(const Manifold&);
  Manifold operator-(const Manifold&) const;  // Subtract (Difference)
  Manifold& operator-=(const Manifold&);
  Manifold operator^(const Manifold&) const;  // Intersect
  Manifold& operator^=(const Manifold&);
  std::pair<Manifold, Manifold> Split(const Manifold&) const;
  std::pair<Manifold, Manifold> SplitByPlane(glm::vec3 normal,
                                             float originOffset) const;
  Manifold TrimByPlane(glm::vec3 normal, float originOffset) const;
  ///@}

  /** @name 2D from 3D
   */
  ///@{
  CrossSection Slice(float height = 0) const;
  CrossSection Project() const;
  ///@}

  /** @name Convex hull
   */
  ///@{
  Manifold Hull() const;
  static Manifold Hull(const std::vector<Manifold>& manifolds);
  static Manifold Hull(const std::vector<glm::vec3>& pts);
  ///@}

  /** @name Testing hooks
   *  These are just for internal testing.
   */
  ///@{
  bool MatchesTriNormals() const;
  int NumDegenerateTris() const;
  int NumOverlaps(const Manifold& second) const;
  ///@}

  struct Impl;

 private:
  Manifold(std::shared_ptr<CsgNode> pNode_);
  Manifold(std::shared_ptr<Impl> pImpl_);
  static Manifold Invalid();
  mutable std::shared_ptr<CsgNode> pNode_;

  CsgLeafNode& GetCsgLeafNode() const;
};
/** @} */
}  // namespace manifold<|MERGE_RESOLUTION|>--- conflicted
+++ resolved
@@ -207,11 +207,8 @@
   Manifold Transform(const glm::mat4x3&) const;
   Manifold Mirror(glm::vec3) const;
   Manifold Warp(std::function<void(glm::vec3&)>) const;
-<<<<<<< HEAD
+  Manifold WarpBatch(std::function<void(VecView<glm::vec3>)>) const;
   Manifold Offset(float delta, int circularSegments = 0) const;
-=======
-  Manifold WarpBatch(std::function<void(VecView<glm::vec3>)>) const;
->>>>>>> 54fa8224
   Manifold SetProperties(
       int, std::function<void(float*, glm::vec3, const float*)>) const;
   Manifold CalculateCurvature(int gaussianIdx, int meanIdx) const;
