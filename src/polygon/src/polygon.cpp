// Copyright 2021 The Manifold Authors.
//
// Licensed under the Apache License, Version 2.0 (the "License");
// you may not use this file except in compliance with the License.
// You may obtain a copy of the License at
//
//      http://www.apache.org/licenses/LICENSE-2.0
//
// Unless required by applicable law or agreed to in writing, software
// distributed under the License is distributed on an "AS IS" BASIS,
// WITHOUT WARRANTIES OR CONDITIONS OF ANY KIND, either express or implied.
// See the License for the specific language governing permissions and
// limitations under the License.

#include "polygon.h"

#include <algorithm>
#include <map>
#include <set>

#include "collider.h"
#include "optional_assert.h"
#include "utils.h"

namespace {
using namespace manifold;

static ExecutionParams params;

constexpr float kBest = -std::numeric_limits<float>::infinity();

// it seems that MSVC cannot optimize glm::determinant(glm::mat2(a, b))
constexpr float determinant2x2(glm::vec2 a, glm::vec2 b) {
  return a.x * b.y - a.y * b.x;
}

#ifdef MANIFOLD_DEBUG
struct PolyEdge {
  int startVert, endVert;
};

std::vector<PolyEdge> Polygons2Edges(const PolygonsIdx &polys) {
  std::vector<PolyEdge> halfedges;
  for (const auto &poly : polys) {
    for (int i = 1; i < poly.size(); ++i) {
      halfedges.push_back({poly[i - 1].idx, poly[i].idx});
    }
    halfedges.push_back({poly.back().idx, poly[0].idx});
  }
  return halfedges;
}

std::vector<PolyEdge> Triangles2Edges(
    const std::vector<glm::ivec3> &triangles) {
  std::vector<PolyEdge> halfedges;
  halfedges.reserve(triangles.size() * 3);
  for (const glm::ivec3 &tri : triangles) {
    halfedges.push_back({tri[0], tri[1]});
    halfedges.push_back({tri[1], tri[2]});
    halfedges.push_back({tri[2], tri[0]});
  }
  return halfedges;
}

void CheckTopology(const std::vector<PolyEdge> &halfedges) {
  ASSERT(halfedges.size() % 2 == 0, topologyErr, "Odd number of halfedges.");
  size_t n_edges = halfedges.size() / 2;
  std::vector<PolyEdge> forward(halfedges.size()), backward(halfedges.size());

  auto end = std::copy_if(halfedges.begin(), halfedges.end(), forward.begin(),
                          [](PolyEdge e) { return e.endVert > e.startVert; });
  ASSERT(std::distance(forward.begin(), end) == n_edges, topologyErr,
         "Half of halfedges should be forward.");
  forward.resize(n_edges);

  end = std::copy_if(halfedges.begin(), halfedges.end(), backward.begin(),
                     [](PolyEdge e) { return e.endVert < e.startVert; });
  ASSERT(std::distance(backward.begin(), end) == n_edges, topologyErr,
         "Half of halfedges should be backward.");
  backward.resize(n_edges);

  std::for_each(backward.begin(), backward.end(),
                [](PolyEdge &e) { std::swap(e.startVert, e.endVert); });
  auto cmp = [](const PolyEdge &a, const PolyEdge &b) {
    return a.startVert < b.startVert ||
           (a.startVert == b.startVert && a.endVert < b.endVert);
  };
  std::stable_sort(forward.begin(), forward.end(), cmp);
  std::stable_sort(backward.begin(), backward.end(), cmp);
  for (int i = 0; i < n_edges; ++i) {
    ASSERT(forward[i].startVert == backward[i].startVert &&
               forward[i].endVert == backward[i].endVert,
           topologyErr, "Not manifold.");
  }
}

void CheckTopology(const std::vector<glm::ivec3> &triangles,
                   const PolygonsIdx &polys) {
  std::vector<PolyEdge> halfedges = Triangles2Edges(triangles);
  std::vector<PolyEdge> openEdges = Polygons2Edges(polys);
  for (PolyEdge e : openEdges) {
    halfedges.push_back({e.endVert, e.startVert});
  }
  CheckTopology(halfedges);
}

void CheckGeometry(const std::vector<glm::ivec3> &triangles,
                   const PolygonsIdx &polys, float precision) {
  std::unordered_map<int, glm::vec2> vertPos;
  for (const auto &poly : polys) {
    for (int i = 0; i < poly.size(); ++i) {
      vertPos[poly[i].idx] = poly[i].pos;
    }
  }
  ASSERT(std::all_of(triangles.begin(), triangles.end(),
                     [&vertPos, precision](const glm::ivec3 &tri) {
                       return CCW(vertPos[tri[0]], vertPos[tri[1]],
                                  vertPos[tri[2]], precision) >= 0;
                     }),
         geometryErr, "triangulation is not entirely CCW!");
}

void Dump(const PolygonsIdx &polys) {
  for (auto poly : polys) {
    std::cout << "polys.push_back({" << std::setprecision(9) << std::endl;
    for (auto v : poly) {
      std::cout << "    {" << v.pos.x << ", " << v.pos.y << "},  //"
                << std::endl;
    }
    std::cout << "});" << std::endl;
  }
  for (auto poly : polys) {
    std::cout << "show(array([" << std::endl;
    for (auto v : poly) {
      std::cout << "  [" << v.pos.x << ", " << v.pos.y << "]," << std::endl;
    }
    std::cout << "]))" << std::endl;
  }
}

void PrintFailure(const std::exception &e, const PolygonsIdx &polys,
                  std::vector<glm::ivec3> &triangles, float precision) {
  std::cout << "-----------------------------------" << std::endl;
  std::cout << "Triangulation failed! Precision = " << precision << std::endl;
  std::cout << e.what() << std::endl;
  Dump(polys);
  std::cout << "produced this triangulation:" << std::endl;
  for (int j = 0; j < triangles.size(); ++j) {
    std::cout << triangles[j][0] << ", " << triangles[j][1] << ", "
              << triangles[j][2] << std::endl;
  }
}

#define PRINT(msg) \
  if (params.verbose) std::cout << msg << std::endl;
#else
#define PRINT(msg)
#endif

/**
 * Tests if the input polygons are convex by searching for any reflex vertices.
 * Exactly colinear edges and zero-length edges are treated conservatively as
 * reflex. Does not check for overlaps.
 */
bool IsConvex(const PolygonsIdx &polys) {
  for (const SimplePolygonIdx &poly : polys) {
    const glm::vec2 firstEdge = poly[0].pos - poly[poly.size() - 1].pos;
    glm::vec2 lastEdge = firstEdge;
    for (int v = 0; v < poly.size(); ++v) {
      glm::vec2 edge =
          v + 1 < poly.size() ? poly[v + 1].pos - poly[v].pos : firstEdge;
      if (determinant2x2(lastEdge, edge) <= 0) return false;
      lastEdge = edge;
    }
  }
  return true;
}

/**
 * Triangulates a set of convex polygons by alternating instead of a fan, to
 * avoid creating high-degree vertices.
 */
std::vector<glm::ivec3> TriangulateConvex(const PolygonsIdx &polys) {
  const int numTri = transform_reduce<int>(
      autoPolicy(polys.size()), polys.begin(), polys.end(),
      [](const SimplePolygonIdx &poly) { return poly.size() - 2; }, 0,
      thrust::plus<int>());
  std::vector<glm::ivec3> triangles;
  triangles.reserve(numTri);
  for (const SimplePolygonIdx &poly : polys) {
    int i = 0;
    int k = poly.size() - 1;
    bool right = true;
    while (i + 1 < k) {
      const int j = right ? i + 1 : k - 1;
      triangles.push_back({poly[i].idx, poly[j].idx, poly[k].idx});
      if (right) {
        i = j;
      } else {
        k = j;
      }
      right = !right;
    }
  }
  return triangles;
}

/**
 * Ear-clipping triangulator based on David Eberly's approach from Geometric
 * Tools, but adjusted to handle epsilon-valid polygons, and including a
 * fallback that ensures a manifold triangulation even for overlapping polygons.
 * This is an O(n^2) algorithm, but hopefully this is not a big problem as the
 * number of edges in a given polygon is generally much less than the number of
 * triangles in a mesh, and relatively few faces even need triangulation.
 *
 * The main adjustments for robustness involve clipping the sharpest ears first
 * (a known technique to get higher triangle quality), and doing an exhaustive
 * search to determine ear convexity exactly if the first geometric result is
 * within precision.
 */

class EarClip {
 public:
  EarClip(const PolygonsIdx &polys, float precision) : precision_(precision) {
    ZoneScoped;

    int numVert = 0;
    for (const SimplePolygonIdx &poly : polys) {
      numVert += poly.size();
    }
    polygon_.reserve(numVert + 2 * polys.size());

    std::vector<VertItr> starts = Initialize(polys);

    for (VertItr v = polygon_.begin(); v != polygon_.end(); ++v) {
      ClipIfDegenerate(v);
    }

    for (const VertItr first : starts) {
      FindStart(first);
    }
  }

  std::vector<glm::ivec3> Triangulate() {
    ZoneScoped;

    for (const VertItr start : holes_) {
      CutKeyhole(start);
    }

    for (const VertItr start : simples_) {
      TriangulatePoly(start);
    }

    return triangles_;
  }

  float GetPrecision() const { return precision_; }

 private:
  struct Vert;
  typedef std::vector<Vert>::iterator VertItr;
  typedef std::vector<Vert>::const_iterator VertItrC;
  struct MaxX {
    bool operator()(const VertItr &a, const VertItr &b) const {
      return a->pos.x > b->pos.x;
    }
  };
  struct MinCost {
    bool operator()(const VertItr &a, const VertItr &b) const {
      return a->cost < b->cost;
    }
  };
  typedef std::set<VertItr, MinCost>::iterator qItr;

  // The flat list where all the Verts are stored. Not used much for traversal.
  std::vector<Vert> polygon_;
  // The set of right-most starting points, one for each negative-area contour.
  std::multiset<VertItr, MaxX> holes_;
  // The set of starting points, one for each positive-area contour.
  std::vector<VertItr> outers_;
  // The set of starting points, one for each simple polygon.
  std::vector<VertItr> simples_;
  // Maps each hole (by way of starting point) to its bounding box.
  std::map<VertItr, Rect> hole2BBox_;
  // A priority queue of valid ears - the multiset allows them to be updated.
  std::multiset<VertItr, MinCost> earsQueue_;
  // The output triangulation.
  std::vector<glm::ivec3> triangles_;
  // Bounding box of the entire set of polygons
  Rect bBox_;
  // Working precision: max of float error and input value.
  float precision_;

  struct IdxCollider {
    Collider collider;
    Vec<VertItr> itr;
  };

  // A circularly-linked list representing the polygon(s) that still need to be
  // triangulated. This gets smaller as ears are clipped until it degenerates to
  // two points and terminates.
  struct Vert {
    int mesh_idx;
    float cost;
    qItr ear;
    glm::vec2 pos, rightDir;
    VertItr left, right;

    // Shorter than half of precision, to be conservative so that it doesn't
    // cause CW triangles that exceed precision due to rounding error.
    bool IsShort(float precision) const {
      const glm::vec2 edge = right->pos - pos;
      return glm::dot(edge, edge) * 4 < precision * precision;
    }

    // Like CCW, returns 1 if v is on the inside of the angle formed at this
    // vert, -1 on the outside, and 0 if it's within precision of the boundary.
    // Ensure v is more than precision from pos, as case this will not return 0.
    int Interior(glm::vec2 v, float precision) const {
      const glm::vec2 diff = v - pos;
      if (glm::dot(diff, diff) < precision * precision) {
        return 0;
      }
      return CCW(pos, left->pos, right->pos, precision) +
             CCW(pos, right->pos, v, precision) +
             CCW(pos, v, left->pos, precision);
    }

    // Returns true if Vert is on the inside of the edge that goes from tail to
    // tail->right. This will walk the edges if necessary until a clear answer
    // is found (beyond precision). If toLeft is true, this Vert will walk its
    // edges to the left. This should be chosen so that the edges walk in the
    // same general direction - tail always walks to the right.
    bool InsideEdge(VertItr tail, float precision, bool toLeft) const {
      const float p2 = precision * precision;
      VertItr nextL = left->right;
      VertItr nextR = tail->right;
      VertItr center = tail;
      VertItr last = center;

      while (nextL != nextR && tail != nextR &&
             nextL != (toLeft ? right : left)) {
        const glm::vec2 edgeL = nextL->pos - center->pos;
        const float l2 = glm::dot(edgeL, edgeL);
        if (l2 <= p2) {
          nextL = toLeft ? nextL->left : nextL->right;
          continue;
        }

        const glm::vec2 edgeR = nextR->pos - center->pos;
        const float r2 = glm::dot(edgeR, edgeR);
        if (r2 <= p2) {
          nextR = nextR->right;
          continue;
        }

        const glm::vec2 vecLR = nextR->pos - nextL->pos;
        const float lr2 = glm::dot(vecLR, vecLR);
        if (lr2 <= p2) {
          last = center;
          center = nextL;
          nextL = toLeft ? nextL->left : nextL->right;
          if (nextL == nextR) break;
          nextR = nextR->right;
          continue;
        }

        int convexity = CCW(nextL->pos, center->pos, nextR->pos, precision);
        if (center != last) {
          convexity += CCW(last->pos, center->pos, nextL->pos, precision) +
                       CCW(nextR->pos, center->pos, last->pos, precision);
        }
        if (convexity != 0) return convexity > 0;

        if (l2 < r2) {
          center = nextL;
          nextL = toLeft ? nextL->left : nextL->right;
        } else {
          center = nextR;
          nextR = nextR->right;
        }
        last = center;
      }
      // The whole polygon is degenerate - consider this to be convex.
      return true;
    }

    // A major key to robustness is to only clip convex ears, but this is
    // difficult to determine when an edge is folded back on itself. This
    // function walks down the kinks in a degenerate portion of a polygon until
    // it finds a clear geometric result. In the vast majority of cases the loop
    // will only need one or two iterations.
    bool IsConvex(float precision) const {
      const int convexity = CCW(left->pos, pos, right->pos, precision);
      if (convexity != 0) {
        return convexity > 0;
      }
      if (glm::dot(left->pos - pos, right->pos - pos) <= 0) {
        return true;
      }
      return left->InsideEdge(left->right, precision, true);
    }

    // Subtly different from !IsConvex because IsConvex will return true for
    // colinear non-folded verts, while IsReflex will always check until actual
    // certainty is determined.
    bool IsReflex(float precision) const {
      return !left->InsideEdge(left->right, precision, true);
    }

    // This function is the core of finding a proper place to keyhole. It runs
    // on this Vert, which represents the edge from this to right. It returns
    // an iterator to the vert to connect to (either this or right) and a bool
    // denoting if the edge is a valid option for a keyhole (must be upwards and
    // cross the start.y-value).
    //
    // If the edge terminates within the precision band, it checks the next edge
    // to ensure validity. No while loop is necessary because short edges have
    // already been removed. The onTop value is 1 if the start.y-value is at the
    // top of the polygon's bounding box, -1 if it's at the bottom, and 0
    // otherwise. This allows proper handling of horizontal edges.
    std::pair<VertItr, bool> InterpY2X(glm::vec2 start, int onTop,
                                       float precision) const {
      const auto none = std::make_pair(left, false);
      if (pos.y < start.y && right->pos.y >= start.y &&
          (pos.x > start.x - precision || right->pos.x > start.x - precision)) {
        return std::make_pair(left->right, true);
      } else if (onTop != 0 && pos.x > start.x - precision &&
                 pos.y > start.y - precision && pos.y < start.y + precision &&
                 Interior(start, precision) >= 0) {
        if (onTop > 0 && left->pos.x < pos.x &&
            left->pos.y > start.y - precision) {
          return none;
        }
        if (onTop < 0 && right->pos.x < pos.x &&
            right->pos.y < start.y + precision) {
          return none;
        }
        const VertItr p = pos.x < right->pos.x ? right : left->right;
        return std::make_pair(p, true);
      }
      // Edge does not cross start.y going up
      return none;
    }

    // This finds the cost of this vert relative to one of the two closed sides
    // of the ear. Points are valid even when they touch, so long as their edge
    // goes to the outside. No need to check the other side, since all verts are
    // processed in the EarCost loop.
    float SignedDist(VertItr v, glm::vec2 unit, float precision) const {
      float d = determinant2x2(unit, v->pos - pos);
      if (std::abs(d) < precision) {
        float dR = determinant2x2(unit, v->right->pos - pos);
        if (std::abs(dR) > precision) return dR;
        float dL = determinant2x2(unit, v->left->pos - pos);
        if (std::abs(dL) > precision) return dL;
      }
      return d;
    }

    // Find the cost of Vert v within this ear, where openSide is the unit
    // vector from Verts right to left - passed in for reuse.
    float Cost(VertItr v, glm::vec2 openSide, float precision) const {
      float cost = glm::min(SignedDist(v, rightDir, precision),
                            SignedDist(v, left->rightDir, precision));

      const float openCost = determinant2x2(openSide, v->pos - right->pos);
      return glm::min(cost, openCost);
    }

    // For verts outside the ear, apply a cost based on the Delaunay condition
    // to aid in prioritization and produce cleaner triangulations. This doesn't
    // affect robustness, but may be adjusted to improve output.
    static float DelaunayCost(glm::vec2 diff, float scale, float precision) {
      return -precision - scale * glm::dot(diff, diff);
    }

    // This is the expensive part of the algorithm, checking this ear against
    // every Vert to ensure none are inside. The Collider brings the total
    // triangulator cost down from O(n^2) to O(nlogn) for most large polygons.
    //
    // Think of a cost as vaguely a distance metric - 0 is right on the edge of
    // being invalid. cost > precision is definitely invalid. Cost < -precision
    // is definitely valid, so all improvement costs are designed to always give
    // values < -precision so they will never affect validity. The first
    // totalCost is designed to give priority to sharper angles. Any cost < (-1
    // - precision) has satisfied the Delaunay condition.
    float EarCost(float precision, const IdxCollider &collider) const {
      glm::vec2 openSide = left->pos - right->pos;
      const glm::vec2 center = 0.5f * (left->pos + right->pos);
      const float scale = 4 / glm::dot(openSide, openSide);
      const float radius = glm::length(openSide) / 2;
      openSide = glm::normalize(openSide);

      float totalCost = glm::dot(left->rightDir, rightDir) - 1 - precision;
      if (CCW(pos, left->pos, right->pos, precision) == 0) {
        // Clip folded ears first
        return totalCost;
      }

      Vec<Box> earBox;
      earBox.push_back({glm::vec3(center.x - radius, center.y - radius, 0),
                        glm::vec3(center.x + radius, center.y + radius, 0)});
      earBox.back().Union(glm::vec3(pos, 0));
      const SparseIndices toTest = collider.collider.Collisions(earBox.cview());

      const int lid = left->mesh_idx;
      const int rid = right->mesh_idx;
      for (int i = 0; i < toTest.size(); ++i) {
        const VertItr test = collider.itr[toTest.Get(i, true)];
        if (!Clipped(test) && test->mesh_idx != mesh_idx &&
            test->mesh_idx != lid &&
            test->mesh_idx != rid) {  // Skip duplicated verts
          float cost = Cost(test, openSide, precision);
          if (cost < -precision) {
            cost = DelaunayCost(test->pos - center, scale, precision);
          }
          totalCost = glm::max(totalCost, cost);
        }
      }

      return totalCost;
    }

    void PrintVert() const {
#ifdef MANIFOLD_DEBUG
      if (!params.verbose) return;
      std::cout << "vert: " << mesh_idx << ", left: " << left->mesh_idx
                << ", right: " << right->mesh_idx << ", cost: " << cost
                << std::endl;
#endif
    }
  };

  static glm::vec2 SafeNormalize(glm::vec2 v) {
    glm::vec2 n = glm::normalize(v);
    return glm::isfinite(n.x) ? n : glm::vec2(0, 0);
  }

  // This function and JoinPolygons are the only functions that affect the
  // circular list data structure. This helps ensure it remains circular.
  static void Link(VertItr left, VertItr right) {
    left->right = right;
    right->left = left;
    left->rightDir = SafeNormalize(right->pos - left->pos);
  }

  // When an ear vert is clipped, its neighbors get linked, so they get unlinked
  // from it, but it is still linked to them.
  static bool Clipped(VertItr v) { return v->right->left != v; }

  // Apply func to each un-clipped vert in a polygon and return an un-clipped
  // vert.
  VertItrC Loop(VertItr first, std::function<void(VertItr)> func) const {
    VertItr v = first;
    do {
      if (Clipped(v)) {
        // Update first to an un-clipped vert so we will return to it instead
        // of infinite-looping.
        first = v->right->left;
        if (!Clipped(first)) {
          v = first;
          if (v->right == v->left) {
            return polygon_.end();
          }
          func(v);
        }
      } else {
        if (v->right == v->left) {
          return polygon_.end();
        }
        func(v);
      }
      v = v->right;
    } while (v != first);
    return v;
  }

  // Remove this vert from the circular list and output a corresponding
  // triangle.
  void ClipEar(VertItrC ear) {
    Link(ear->left, ear->right);
    if (ear->left->mesh_idx != ear->mesh_idx &&
        ear->mesh_idx != ear->right->mesh_idx &&
        ear->right->mesh_idx != ear->left->mesh_idx) {
      // Filter out topological degenerates, which can form in bad
      // triangulations of polygons with holes, due to vert duplication.
      triangles_.push_back(
          {ear->left->mesh_idx, ear->mesh_idx, ear->right->mesh_idx});
    } else {
      PRINT("Topological degenerate!");
    }
  }

  // If an ear will make a degenerate triangle, clip it early to avoid
  // difficulty in key-holing. This function is recursive, as the process of
  // clipping may cause the neighbors to degenerate. Reflex degenerates *must
  // not* be clipped, unless they have a short edge.
  void ClipIfDegenerate(VertItr ear) {
    if (Clipped(ear)) {
      return;
    }
    if (ear->left == ear->right) {
      return;
    }
    if (ear->IsShort(precision_) ||
        (CCW(ear->left->pos, ear->pos, ear->right->pos, precision_) == 0 &&
         glm::dot(ear->left->pos - ear->pos, ear->right->pos - ear->pos) > 0 &&
         ear->IsConvex(precision_))) {
      ClipEar(ear);
      ClipIfDegenerate(ear->left);
      ClipIfDegenerate(ear->right);
    }
  }

  // Build the circular list polygon structures.
  std::vector<VertItr> Initialize(const PolygonsIdx &polys) {
    std::vector<VertItr> starts;
    for (const SimplePolygonIdx &poly : polys) {
      auto vert = poly.begin();
      polygon_.push_back({vert->idx, 0.0f, earsQueue_.end(), vert->pos});
      const VertItr first = std::prev(polygon_.end());

      bBox_.Union(first->pos);
      VertItr last = first;
      // This is not the real rightmost start, but just an arbitrary vert for
      // now to identify each polygon.
      starts.push_back(first);

      for (++vert; vert != poly.end(); ++vert) {
        bBox_.Union(vert->pos);

        polygon_.push_back({vert->idx, 0.0f, earsQueue_.end(), vert->pos});
        VertItr next = std::prev(polygon_.end());

        Link(last, next);
        last = next;
      }
      Link(last, first);
    }

    if (precision_ < 0) precision_ = bBox_.Scale() * kTolerance;

    // Slightly more than enough, since each hole can cause two extra triangles.
    triangles_.reserve(polygon_.size() + 2 * starts.size());
    return starts;
  }

  // Find the actual rightmost starts after degenerate removal. Also calculate
  // the polygon bounding boxes.
  void FindStart(VertItr first) {
    const glm::vec2 origin = first->pos;

    VertItr start = first;
    float maxX = -std::numeric_limits<float>::infinity();
    Rect bBox;
    // Kahan summation
    double area = 0;
    double areaCompensation = 0;

    auto AddPoint = [&](VertItr v) {
      bBox.Union(v->pos);
      const double area1 =
          determinant2x2(v->pos - origin, v->right->pos - origin);
      const double t1 = area + area1;
      areaCompensation += (area - t1) + area1;
      area = t1;

      if (v->pos.x > maxX) {
        maxX = v->pos.x;
        start = v;
      }
    };

    if (Loop(first, AddPoint) == polygon_.end()) {
      // No polygon left if all ears were degenerate and already clipped.
      return;
    }

    area += areaCompensation;
    const glm::vec2 size = bBox.Size();
    const float minArea = precision_ * glm::max(size.x, size.y);

    if (glm::isfinite(maxX) && area < -minArea) {
      holes_.insert(start);
      hole2BBox_.insert({start, bBox});
    } else {
      simples_.push_back(start);
      if (area > minArea) {
        outers_.push_back(start);
      }
    }
  }

  // All holes must be key-holed (attached to an outer polygon) before ear
  // clipping can commence. Instead of relying on sorting, which may be
  // incorrect due to precision, we check for polygon edges both ahead and
  // behind to ensure all valid options are found.
  void CutKeyhole(const VertItr start) {
    const Rect bBox = hole2BBox_[start];
    const int onTop = start->pos.y >= bBox.max.y - precision_   ? 1
                      : start->pos.y <= bBox.min.y + precision_ ? -1
                                                                : 0;
    VertItr connector = polygon_.end();

    auto CheckEdge = [&](VertItr edge) {
      const std::pair<VertItr, bool> pair =
          edge->InterpY2X(start->pos, onTop, precision_);
      if (pair.second && start->InsideEdge(pair.first, precision_, true) &&
          (connector == polygon_.end() ||
           (connector->pos.y < pair.first->pos.y
                ? pair.first->InsideEdge(connector, precision_, false)
                : !connector->InsideEdge(pair.first, precision_, false)))) {
        connector = pair.first;
      }
    };

    for (const VertItr first : outers_) {
      Loop(first, CheckEdge);
    }

    if (connector == polygon_.end()) {
      PRINT("hole did not find an outer contour!");
      simples_.push_back(start);
      return;
    }

    connector = FindCloserBridge(start, connector, onTop);

    JoinPolygons(start, connector);

#ifdef MANIFOLD_DEBUG
    if (params.verbose) {
      std::cout << "connected " << start->mesh_idx << " to "
                << connector->mesh_idx << std::endl;
    }
#endif
  }

  // This converts the initial guess for the keyhole location into the final one
  // and returns it. It does so by finding any reflex verts inside the triangle
  // containing the best connection and the initial horizontal line.
  VertItr FindCloserBridge(VertItr start, VertItr edge, int onTop) {
    VertItr best = edge->pos.x > edge->right->pos.x ? edge : edge->right;
    const float maxX = best->pos.x;
    const float above = best->pos.y > start->pos.y ? 1 : -1;

    auto CheckVert = [&](VertItr vert) {
      const float inside = above * CCW(start->pos, vert->pos, best->pos, 0);
      if (vert->pos.x > start->pos.x - precision_ &&
          vert->pos.x < maxX + precision_ &&
          vert->pos.y * above > start->pos.y * above - precision_ &&
          (inside > 0 || (inside == 0 && vert->pos.x < best->pos.x)) &&
          vert->InsideEdge(edge, precision_, true) &&
          vert->IsReflex(precision_)) {
        if (vert->pos.y > start->pos.y - precision_ &&
            vert->pos.y < start->pos.y + precision_) {
          if (onTop > 0 && vert->left->pos.x < vert->pos.x &&
              vert->left->pos.y > start->pos.y - precision_) {
            return;
          }
          if (onTop < 0 && vert->right->pos.x < vert->pos.x &&
              vert->right->pos.y < start->pos.y + precision_) {
            return;
          }
        }
        best = vert;
      }
    };

    for (const VertItr first : outers_) {
      Loop(first, CheckVert);
    }

    return best;
  }

  // Creates a keyhole between the start vert of a hole and the connector vert
  // of an outer polygon. To do this, both verts are duplicated and reattached.
  // This process may create degenerate ears, so these are clipped if necessary
  // to keep from confusing subsequent key-holing operations.
  void JoinPolygons(VertItr start, VertItr connector) {
    polygon_.push_back(*start);
    const VertItr newStart = std::prev(polygon_.end());
    polygon_.push_back(*connector);
    const VertItr newConnector = std::prev(polygon_.end());

    start->right->left = newStart;
    connector->left->right = newConnector;
    Link(start, connector);
    Link(newConnector, newStart);

    ClipIfDegenerate(start);
    ClipIfDegenerate(newStart);
    ClipIfDegenerate(connector);
    ClipIfDegenerate(newConnector);
  }

  // Recalculate the cost of the Vert v ear, updating it in the queue by
  // removing and reinserting it.
  void ProcessEar(VertItr v, const IdxCollider &collider) {
    if (v->ear != earsQueue_.end()) {
      earsQueue_.erase(v->ear);
      v->ear = earsQueue_.end();
    }
    if (v->IsShort(precision_)) {
      v->cost = kBest;
      v->ear = earsQueue_.insert(v);
    } else if (v->IsConvex(precision_)) {
      v->cost = v->EarCost(precision_, collider);
      v->ear = earsQueue_.insert(v);
    } else {
      v->cost = 1;  // not used, but marks reflex verts for debug
    }
  }

  // Create a collider of all vertices in this polygon, each expanded by
  // precision_. Each ear uses this BVH to quickly find a subset of vertices to
  // check for cost.
  IdxCollider VertCollider(VertItr start) const {
    Vec<Box> vertBox;
    Vec<uint32_t> vertMorton;
    Vec<VertItr> itr;
    const Box box(glm::vec3(bBox_.min, 0), glm::vec3(bBox_.max, 0));

    Loop(start, [&vertBox, &vertMorton, &itr, &box, this](VertItr v) {
      itr.push_back(v);
      const glm::vec3 pos(v->pos, 0);
      vertBox.push_back({pos - precision_, pos + precision_});
      vertMorton.push_back(Collider::MortonCode(pos, box));
    });

    if (itr.empty()) {
      return {Collider(), itr};
    }

    stable_sort(autoPolicy(itr.size()),
                zip(vertMorton.begin(), vertBox.begin(), itr.begin()),
                zip(vertMorton.end(), vertBox.end(), itr.end()),
                [](const thrust::tuple<uint32_t, Box, VertItr> &a,
                   const thrust::tuple<uint32_t, Box, VertItr> &b) {
                  return thrust::get<0>(a) < thrust::get<0>(b);
                });

    return {Collider(vertBox, vertMorton), itr};
  }

  // The main ear-clipping loop. This is called once for each simple polygon -
  // all holes have already been key-holed and joined to an outer polygon.
  void TriangulatePoly(VertItr start) {
    ZoneScoped;

    const IdxCollider vertCollider = VertCollider(start);

    if (vertCollider.itr.empty()) {
      PRINT("Empty poly");
      return;
    }

    // A simple polygon always creates two fewer triangles than it has verts.
    int numTri = -2;
    earsQueue_.clear();

    auto QueueVert = [&](VertItr v) {
      ProcessEar(v, vertCollider);
      ++numTri;
      v->PrintVert();
    };

    VertItrC v = Loop(start, QueueVert);
    if (v == polygon_.end()) return;
    Dump(v);

    while (numTri > 0) {
      const qItr ear = earsQueue_.begin();
      if (ear != earsQueue_.end()) {
        v = *ear;
        // Cost should always be negative, generally < -precision.
        v->PrintVert();
        earsQueue_.erase(ear);
      } else {
        PRINT("No ear found!");
      }

      ClipEar(v);
      --numTri;

      ProcessEar(v->left, vertCollider);
      ProcessEar(v->right, vertCollider);
      // This is a backup vert that is used if the queue is empty (geometrically
      // invalid polygon), to ensure manifoldness.
      v = v->right;
    }

    ASSERT(v->right == v->left, logicErr, "Triangulator error!");
    PRINT("Finished poly");
  }

  void Dump(VertItrC start) const {
#ifdef MANIFOLD_DEBUG
    if (!params.verbose) return;
    VertItrC v = start;
    std::cout << "show(array([" << std::endl;
    do {
      std::cout << "  [" << v->pos.x << ", " << v->pos.y << "],# "
                << v->mesh_idx << ", cost: " << v->cost << std::endl;
      v = v->right;
    } while (v != start);
    std::cout << "  [" << v->pos.x << ", " << v->pos.y << "],# " << v->mesh_idx
              << std::endl;
    std::cout << "]))" << std::endl;

    v = start;
    std::cout << "polys.push_back({" << std::setprecision(9) << std::endl;
    do {
      std::cout << "    {" << v->pos.x << ", " << v->pos.y << "},  //"
                << std::endl;
      v = v->right;
    } while (v != start);
    std::cout << "});" << std::endl;
#endif
  }
};
}  // namespace

namespace manifold {

/**
 * @brief Triangulates a set of &epsilon;-valid polygons. If the input is not
 * &epsilon;-valid, the triangulation may overlap, but will always return a
 * manifold result that matches the input edge directions.
 *
 * @param polys The set of polygons, wound CCW and representing multiple
 * polygons and/or holes. These have 2D-projected positions as well as
 * references back to the original vertices.
 * @param precision The value of &epsilon;, bounding the uncertainty of the
 * input.
 * @return std::vector<glm::ivec3> The triangles, referencing the original
 * vertex indicies.
 */
std::vector<glm::ivec3> TriangulateIdx(const PolygonsIdx &polys,
                                       float precision) {
  std::vector<glm::ivec3> triangles;
  float updatedPrecision = precision;
  try {
<<<<<<< HEAD
    float updatedPrecision = precision;
    if (IsConvex(polys)) {  // fast path
      triangles = TriangulateConvex(polys);
    } else {
      EarClip triangulator(polys, precision);
      triangles = triangulator.Triangulate();
      updatedPrecision = triangulator.GetPrecision();
    }
=======
    EarClip triangulator(polys, precision);
    updatedPrecision = triangulator.GetPrecision();
    triangles = triangulator.Triangulate();
>>>>>>> 3afe8465
#ifdef MANIFOLD_DEBUG
    if (params.intermediateChecks) {
      CheckTopology(triangles, polys);
      if (!params.processOverlaps) {
        CheckGeometry(triangles, polys, 2 * updatedPrecision);
      }
    }
  } catch (const geometryErr &e) {
    if (!params.suppressErrors) {
      PrintFailure(e, polys, triangles, updatedPrecision);
    }
    throw;
  } catch (const std::exception &e) {
    PrintFailure(e, polys, triangles, updatedPrecision);
    throw;
#else
  } catch (const std::exception &e) {
#endif
  }
  return triangles;
}

/**
 * @brief Triangulates a set of &epsilon;-valid polygons. If the input is not
 * &epsilon;-valid, the triangulation may overlap, but will always return a
 * manifold result that matches the input edge directions.
 *
 * @param polygons The set of polygons, wound CCW and representing multiple
 * polygons and/or holes.
 * @param precision The value of &epsilon;, bounding the uncertainty of the
 * input.
 * @return std::vector<glm::ivec3> The triangles, referencing the original
 * polygon points in order.
 */
std::vector<glm::ivec3> Triangulate(const Polygons &polygons, float precision) {
  int idx = 0;
  PolygonsIdx polygonsIndexed;
  for (const auto &poly : polygons) {
    SimplePolygonIdx simpleIndexed;
    for (const glm::vec2 &polyVert : poly) {
      simpleIndexed.push_back({polyVert, idx++});
    }
    polygonsIndexed.push_back(simpleIndexed);
  }
  return TriangulateIdx(polygonsIndexed, precision);
}

ExecutionParams &PolygonParams() { return params; }

}  // namespace manifold<|MERGE_RESOLUTION|>--- conflicted
+++ resolved
@@ -944,7 +944,6 @@
   std::vector<glm::ivec3> triangles;
   float updatedPrecision = precision;
   try {
-<<<<<<< HEAD
     float updatedPrecision = precision;
     if (IsConvex(polys)) {  // fast path
       triangles = TriangulateConvex(polys);
@@ -953,11 +952,6 @@
       triangles = triangulator.Triangulate();
       updatedPrecision = triangulator.GetPrecision();
     }
-=======
-    EarClip triangulator(polys, precision);
-    updatedPrecision = triangulator.GetPrecision();
-    triangles = triangulator.Triangulate();
->>>>>>> 3afe8465
 #ifdef MANIFOLD_DEBUG
     if (params.intermediateChecks) {
       CheckTopology(triangles, polys);
